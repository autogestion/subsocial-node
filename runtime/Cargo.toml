<<<<<<< HEAD
[package]
authors = ['Anonymous']
edition = '2018'
name = 'node-template-runtime'
version = '2.0.0'
[build-dependencies.wasm-builder-runner]
package = 'substrate-wasm-builder-runner'
version = '1.0.2'

[features]
default = ['std']
std = [
    'codec/std',
    'client/std',
    'rstd/std',
    'runtime-io/std',
    'support/std',
    'balances/std',
    'aura/std',
    'aura-primitives/std',
    'grandpa/std',
    'executive/std',
    'indices/std',
    'primitives/std',
    'sr-primitives/std',
    'randomness-collective-flip/std',
    'system/std',
    'timestamp/std',
    'sudo/std',
    'transaction-payment/std',
    'version/std',
    'serde',
    'safe-mix/std',
    'offchain-primitives/std',
    'substrate-session/std',
]

=======
>>>>>>> 8b6fe666
[dependencies.aura]
default-features = false
git = 'https://github.com/paritytech/substrate.git'
package = 'pallet-aura'
rev = '3e651110aa06aa835790df63410a29676243fc54'
version = '2.0.0'

[dependencies.balances]
<<<<<<< HEAD
default_features = false
git = 'https://github.com/paritytech/substrate.git'
package = 'srml-generic-asset'
rev = 'd1cd01c74e8d5550396cb654f9a3f1b641efdf4c'

[dependencies.client]
default_features = false
=======
default-features = false
>>>>>>> 8b6fe666
git = 'https://github.com/paritytech/substrate.git'
package = 'pallet-balances'
rev = '3e651110aa06aa835790df63410a29676243fc54'
version = '2.0.0'

[dependencies.codec]
default-features = false
features = ['derive']
package = 'parity-scale-codec'
version = '1.0.0'

[dependencies.frame-executive]
default-features = false
git = 'https://github.com/paritytech/substrate.git'
rev = '3e651110aa06aa835790df63410a29676243fc54'
version = '2.0.0'

[dependencies.frame-support]
default-features = false
git = 'https://github.com/paritytech/substrate.git'
rev = '3e651110aa06aa835790df63410a29676243fc54'
version = '2.0.0'

[dependencies.grandpa]
default-features = false
git = 'https://github.com/paritytech/substrate.git'
package = 'pallet-grandpa'
rev = '3e651110aa06aa835790df63410a29676243fc54'
version = '2.0.0'

[dependencies.indices]
default-features = false
git = 'https://github.com/paritytech/substrate.git'
package = 'pallet-indices'
rev = '3e651110aa06aa835790df63410a29676243fc54'
version = '2.0.0'

[dependencies.randomness-collective-flip]
default-features = false
git = 'https://github.com/paritytech/substrate.git'
package = 'pallet-randomness-collective-flip'
rev = '3e651110aa06aa835790df63410a29676243fc54'
version = '2.0.0'

[dependencies.safe-mix]
default-features = false
version = '1.0.0'

[dependencies.serde]
features = ['derive']
optional = true
version = '1.0.101'

[dependencies.sp-api]
default-features = false
git = 'https://github.com/paritytech/substrate.git'
rev = '3e651110aa06aa835790df63410a29676243fc54'
version = '2.0.0'

[dependencies.sp-block-builder]
default-features = false
git = 'https://github.com/paritytech/substrate.git'
rev = '3e651110aa06aa835790df63410a29676243fc54'

[dependencies.sp-consensus-aura]
default-features = false
git = 'https://github.com/paritytech/substrate.git'
rev = '3e651110aa06aa835790df63410a29676243fc54'
version = '0.8'

[dependencies.sp-core]
default-features = false
git = 'https://github.com/paritytech/substrate.git'
rev = '3e651110aa06aa835790df63410a29676243fc54'
version = '2.0.0'

[dependencies.sp-inherents]
default-features = false
git = 'https://github.com/paritytech/substrate.git'
rev = '3e651110aa06aa835790df63410a29676243fc54'

[dependencies.sp-io]
default-features = false
git = 'https://github.com/paritytech/substrate.git'
rev = '3e651110aa06aa835790df63410a29676243fc54'
version = '2.0.0'

[dependencies.sp-offchain]
default-features = false
git = 'https://github.com/paritytech/substrate.git'
rev = '3e651110aa06aa835790df63410a29676243fc54'
version = '2.0.0'

[dependencies.sp-runtime]
default-features = false
git = 'https://github.com/paritytech/substrate.git'
rev = '3e651110aa06aa835790df63410a29676243fc54'
version = '2.0.0'

[dependencies.sp-session]
default-features = false
git = 'https://github.com/paritytech/substrate.git'
rev = '3e651110aa06aa835790df63410a29676243fc54'
version = '2.0.0'

[dependencies.sp-std]
default-features = false
git = 'https://github.com/paritytech/substrate.git'
rev = '3e651110aa06aa835790df63410a29676243fc54'
version = '2.0.0'

[dependencies.sp-transaction-pool]
default-features = false
git = 'https://github.com/paritytech/substrate.git'
rev = '3e651110aa06aa835790df63410a29676243fc54'
version = '2.0.0'

[dependencies.sp-version]
default-features = false
git = 'https://github.com/paritytech/substrate.git'
rev = '3e651110aa06aa835790df63410a29676243fc54'
version = '2.0.0'

[dependencies.sudo]
default-features = false
git = 'https://github.com/paritytech/substrate.git'
package = 'pallet-sudo'
rev = '3e651110aa06aa835790df63410a29676243fc54'
version = '2.0.0'

[dependencies.system]
default-features = false
git = 'https://github.com/paritytech/substrate.git'
package = 'frame-system'
rev = '3e651110aa06aa835790df63410a29676243fc54'
version = '2.0.0'

[dependencies.timestamp]
default-features = false
git = 'https://github.com/paritytech/substrate.git'
package = 'pallet-timestamp'
rev = '3e651110aa06aa835790df63410a29676243fc54'
version = '2.0.0'

[dependencies.transaction-payment]
default-features = false
git = 'https://github.com/paritytech/substrate.git'
package = 'pallet-transaction-payment'
rev = '3e651110aa06aa835790df63410a29676243fc54'
version = '2.0.0'

[features]
default = ['std']
std = [
    'aura/std',
    'balances/std',
    'codec/std',
    'frame-executive/std',
    'frame-support/std',
    'grandpa/std',
    'indices/std',
    'randomness-collective-flip/std',
    'safe-mix/std',
    'serde',
    'sp-api/std',
    'sp-block-builder/std',
    'sp-consensus-aura/std',
    'sp-core/std',
    'sp-inherents/std',
    'sp-io/std',
    'sp-offchain/std',
    'sp-runtime/std',
    'sp-session/std',
    'sp-std/std',
    'sp-transaction-pool/std',
    'sp-version/std',
    'sudo/std',
    'system/std',
    'timestamp/std',
    'transaction-payment/std',
]

[package]
authors = ['Anonymous']
edition = '2018'
name = 'node-template-runtime'
version = '2.0.0'
[build-dependencies.wasm-builder-runner]
git = 'https://github.com/paritytech/substrate.git'
package = 'substrate-wasm-builder-runner'
rev = '3e651110aa06aa835790df63410a29676243fc54'
version = '1.0.4'<|MERGE_RESOLUTION|>--- conflicted
+++ resolved
@@ -1,43 +1,10 @@
-<<<<<<< HEAD
-[package]
-authors = ['Anonymous']
-edition = '2018'
-name = 'node-template-runtime'
-version = '2.0.0'
-[build-dependencies.wasm-builder-runner]
-package = 'substrate-wasm-builder-runner'
-version = '1.0.2'
-
-[features]
-default = ['std']
-std = [
-    'codec/std',
-    'client/std',
-    'rstd/std',
-    'runtime-io/std',
-    'support/std',
-    'balances/std',
-    'aura/std',
-    'aura-primitives/std',
-    'grandpa/std',
-    'executive/std',
-    'indices/std',
-    'primitives/std',
-    'sr-primitives/std',
-    'randomness-collective-flip/std',
-    'system/std',
-    'timestamp/std',
-    'sudo/std',
-    'transaction-payment/std',
-    'version/std',
-    'serde',
-    'safe-mix/std',
-    'offchain-primitives/std',
-    'substrate-session/std',
-]
-
-=======
->>>>>>> 8b6fe666
+[dependencies.assets]
+default-features = false
+git = 'https://github.com/paritytech/substrate.git'
+package = 'pallet-assets'
+rev = '3e651110aa06aa835790df63410a29676243fc54'
+version = '2.0.0'
+
 [dependencies.aura]
 default-features = false
 git = 'https://github.com/paritytech/substrate.git'
@@ -45,20 +12,10 @@
 rev = '3e651110aa06aa835790df63410a29676243fc54'
 version = '2.0.0'
 
-[dependencies.balances]
-<<<<<<< HEAD
-default_features = false
-git = 'https://github.com/paritytech/substrate.git'
-package = 'srml-generic-asset'
-rev = 'd1cd01c74e8d5550396cb654f9a3f1b641efdf4c'
-
-[dependencies.client]
-default_features = false
-=======
-default-features = false
->>>>>>> 8b6fe666
-git = 'https://github.com/paritytech/substrate.git'
-package = 'pallet-balances'
+[dependencies.generic-asset]
+default-features = false
+git = 'https://github.com/paritytech/substrate.git'
+package = 'pallet-generic-asset'
 rev = '3e651110aa06aa835790df63410a29676243fc54'
 version = '2.0.0'
 
@@ -211,11 +168,12 @@
 [features]
 default = ['std']
 std = [
+    'assets/std',
     'aura/std',
-    'balances/std',
     'codec/std',
     'frame-executive/std',
     'frame-support/std',
+    'generic-asset/std',
     'grandpa/std',
     'indices/std',
     'randomness-collective-flip/std',
