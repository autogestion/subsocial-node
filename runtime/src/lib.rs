//! The Subsocial Node runtime.

#![cfg_attr(not(feature = "std"), no_std)]
// `construct_runtime!` does a lot of recursion and requires us to increase the limit to 256.
#![recursion_limit="256"]

// Make the WASM binary available.
#[cfg(feature = "std")]
include!(concat!(env!("OUT_DIR"), "/wasm_binary.rs"));

use sp_std::{
	prelude::*,
	iter::FromIterator,
};
use sp_core::{crypto::KeyTypeId, OpaqueMetadata};
use sp_runtime::{
	ApplyExtrinsicResult, generic, create_runtime_str, impl_opaque_keys, MultiSignature,
	transaction_validity::{TransactionValidity, TransactionSource}, Perquintill, FixedPointNumber,
};
use sp_runtime::traits::{
	BlakeTwo256, Block as BlockT, IdentityLookup, Verify, IdentifyAccount, NumberFor, Saturating,
};
use sp_api::impl_runtime_apis;
use sp_consensus_aura::sr25519::AuthorityId as AuraId;
use grandpa::{AuthorityId as GrandpaId, AuthorityList as GrandpaAuthorityList};
use grandpa::fg_primitives;
use sp_version::RuntimeVersion;
#[cfg(feature = "std")]
use sp_version::NativeVersion;

// A few exports that help ease life for downstream crates.
#[cfg(any(feature = "std", test))]
pub use sp_runtime::BuildStorage;
pub use timestamp::Call as TimestampCall;
pub use balances::Call as BalancesCall;
pub use sp_runtime::{Permill, Perbill};
pub use frame_support::{
	construct_runtime, parameter_types, StorageValue,
	traits::{KeyOwnerProofSystem, Randomness, Currency, Imbalance, OnUnbalanced, Filter},
	weights::{
		Weight, IdentityFee,
		constants::{BlockExecutionWeight, ExtrinsicBaseWeight, RocksDbWeight, WEIGHT_PER_SECOND},
	},
};
use transaction_payment_rpc_runtime_api::RuntimeDispatchInfo;
pub use transaction_payment::{Multiplier, TargetedFeeAdjustment};

use pallet_permissions::{
	SpacePermission as SP,
	SpacePermissions,
	SpacePermissionSet
};

pub mod constants;
use constants::{currency::*, time::*};

/// An index to a block.
pub type BlockNumber = u32;

/// Alias to 512-bit hash when used in the context of a transaction signature on the chain.
pub type Signature = MultiSignature;

/// Some way of identifying an account on the chain. We intentionally make it equivalent
/// to the public key of our transaction signing scheme.
pub type AccountId = <<Signature as Verify>::Signer as IdentifyAccount>::AccountId;

/// The type for looking up accounts. We don't expect more than 4 billion of them, but you
/// never know...
pub type AccountIndex = u32;

/// Balance of an account.
pub type Balance = u128;

/// Index of a transaction in the chain.
pub type Index = u32;

/// A hash of some data used by the chain.
pub type Hash = sp_core::H256;

/// Digest item type.
pub type DigestItem = generic::DigestItem<Hash>;

/// Opaque types. These are used by the CLI to instantiate machinery that don't need to know
/// the specifics of the runtime. They can then be made to be agnostic over specific formats
/// of data like extrinsics, allowing for them to continue syncing the network through upgrades
/// to even the core data structures.
pub mod opaque {
	use super::*;

	pub use sp_runtime::OpaqueExtrinsic as UncheckedExtrinsic;

	/// Opaque block header type.
	pub type Header = generic::Header<BlockNumber, BlakeTwo256>;
	/// Opaque block type.
	pub type Block = generic::Block<Header, UncheckedExtrinsic>;
	/// Opaque block identifier type.
	pub type BlockId = generic::BlockId<Block>;

	impl_opaque_keys! {
		pub struct SessionKeys {
			pub aura: Aura,
			pub grandpa: Grandpa,
		}
	}
}

/// This runtime version.
pub const VERSION: RuntimeVersion = RuntimeVersion {
	spec_name: create_runtime_str!("subsocial"),
	impl_name: create_runtime_str!("dappforce-subsocial"),
	authoring_version: 0,
	spec_version: 8,
	impl_version: 0,
	apis: RUNTIME_API_VERSIONS,
	transaction_version: 2,
};

/// The version information used to identify this runtime when compiled natively.
#[cfg(feature = "std")]
pub fn native_version() -> NativeVersion {
	NativeVersion {
		runtime_version: VERSION,
		can_author_with: Default::default(),
	}
}

type NegativeImbalance = <Balances as Currency<AccountId>>::NegativeImbalance;

pub struct DealWithFees;
impl OnUnbalanced<NegativeImbalance> for DealWithFees {
	fn on_unbalanceds<B>(mut fees_then_tips: impl Iterator<Item=NegativeImbalance>) {
		if let Some(fees) = fees_then_tips.next() {
			let mut fees_with_maybe_tips = fees;
			fees_with_maybe_tips.maybe_subsume(fees_then_tips.next());
			Utils::on_unbalanced(fees_with_maybe_tips);
		}
	}
}

parameter_types! {
	pub const BlockHashCount: BlockNumber = 2400;
	/// We allow for 2 seconds of compute with a 6 second average block time.
	pub const MaximumBlockWeight: Weight = 2 * WEIGHT_PER_SECOND;
	pub const AvailableBlockRatio: Perbill = Perbill::from_percent(75);
	/// Assume 10% of weight for average on_initialize calls.
	pub MaximumExtrinsicWeight: Weight = AvailableBlockRatio::get()
		.saturating_sub(Perbill::from_percent(10)) * MaximumBlockWeight::get();
	pub const MaximumBlockLength: u32 = 5 * 1024 * 1024;
	pub const Version: RuntimeVersion = VERSION;
}

impl system::Trait for Runtime {
	/// The basic call filter to use in dispatchable.
	type BaseCallFilter = BaseFilter;
	/// The identifier used to distinguish between accounts.
	type AccountId = AccountId;
	/// The aggregated dispatch type that is available for extrinsics.
	type Call = Call;
	/// The lookup mechanism to get account ID from whatever is passed in dispatchers.
	type Lookup = IdentityLookup<AccountId>;
	/// The index type for storing how many extrinsics an account has signed.
	type Index = Index;
	/// The index type for blocks.
	type BlockNumber = BlockNumber;
	/// The type for hashing blocks and tries.
	type Hash = Hash;
	/// The hashing algorithm used.
	type Hashing = BlakeTwo256;
	/// The header type.
	type Header = generic::Header<BlockNumber, BlakeTwo256>;
	/// The ubiquitous event type.
	type Event = Event;
	/// The ubiquitous origin type.
	type Origin = Origin;
	/// Maximum number of block number to block hash mappings to keep (oldest pruned first).
	type BlockHashCount = BlockHashCount;
	/// Maximum weight of each block.
	type MaximumBlockWeight = MaximumBlockWeight;
	/// The weight of database operations that the runtime can invoke.
	type DbWeight = RocksDbWeight;
	/// The weight of the overhead invoked on the block import process, independent of the
	/// extrinsics included in that block.
	type BlockExecutionWeight = BlockExecutionWeight;
	/// The base weight of any extrinsic processed by the runtime, independent of the
	/// logic of that extrinsic. (Signature verification, nonce increment, fee, etc...)
	type ExtrinsicBaseWeight = ExtrinsicBaseWeight;
	/// The maximum weight that a single extrinsic of `Normal` dispatch class can have,
	/// idependent of the logic of that extrinsics. (Roughly max block weight - average on
	/// initialize cost).
	type MaximumExtrinsicWeight = MaximumExtrinsicWeight;
	/// Maximum size of all encoded transactions (in bytes) that are allowed in one block.
	type MaximumBlockLength = MaximumBlockLength;
	/// Portion of the block weight that is available to all normal transactions.
	type AvailableBlockRatio = AvailableBlockRatio;
	/// Version of the runtime.
	type Version = Version;
	/// Converts a module to the index of the module in `construct_runtime!`.
	///
	/// This type is being generated by `construct_runtime!`.
	type ModuleToIndex = ModuleToIndex;
	/// What to do if a new account is created.
	type OnNewAccount = ();
	/// What to do if an account is fully reaped from the system.
	type OnKilledAccount = ();
	/// The data to be stored in an account.
	type AccountData = balances::AccountData<Balance>;
}

impl aura::Trait for Runtime {
	type AuthorityId = AuraId;
}

impl grandpa::Trait for Runtime {
	type Event = Event;
	type Call = Call;

	type KeyOwnerProofSystem = ();

	type KeyOwnerProof =
		<Self::KeyOwnerProofSystem as KeyOwnerProofSystem<(KeyTypeId, GrandpaId)>>::Proof;

	type KeyOwnerIdentification = <Self::KeyOwnerProofSystem as KeyOwnerProofSystem<(
		KeyTypeId,
		GrandpaId,
	)>>::IdentificationTuple;

	type HandleEquivocation = ();
}

parameter_types! {
	pub const MinimumPeriod: u64 = SLOT_DURATION / 2;
}

impl timestamp::Trait for Runtime {
	/// A timestamp: milliseconds since the unix epoch.
	type Moment = u64;
	type OnTimestampSet = Aura;
	type MinimumPeriod = MinimumPeriod;
}

parameter_types! {
	pub const ExistentialDeposit: u128 = 1 * CENTS;
}

impl balances::Trait for Runtime {
	type Balance = Balance;
	type DustRemoval = ();
	type Event = Event;
	type ExistentialDeposit = ExistentialDeposit;
	type AccountStore = system::Module<Runtime>;
}

parameter_types! {
	pub const TransactionByteFee: Balance = 1 * MILLICENTS;
	pub const TargetBlockFullness: Perquintill = Perquintill::from_percent(25);
	pub AdjustmentVariable: Multiplier = Multiplier::saturating_from_rational(1, 100_000);
	pub MinimumMultiplier: Multiplier = Multiplier::saturating_from_rational(1, 1_000_000_000u128);
}

impl transaction_payment::Trait for Runtime {
    type Currency = Balances;
    type OnTransactionPayment = DealWithFees;
    type TransactionByteFee = TransactionByteFee;
    type WeightToFee = IdentityFee<Balance>;
    type FeeMultiplierUpdate =
    TargetedFeeAdjustment<Self, TargetBlockFullness, AdjustmentVariable, MinimumMultiplier>;
}

impl sudo::Trait for Runtime {
	type Event = Event;
	type Call = Call;
}

parameter_types! {
	pub MaximumSchedulerWeight: Weight = Perbill::from_percent(80) * MaximumBlockWeight::get();
}

impl pallet_scheduler::Trait for Runtime {
	type Event = Event;
	type Origin = Origin;
	type Call = Call;
	type MaximumWeight = MaximumSchedulerWeight;
}

impl pallet_utility::Trait for Runtime {
	type Event = Event;
	type Call = Call;
}

// Subsocial custom pallets go below:
// ------------------------------------------------------------------------------------------------

parameter_types! {
  pub const MinHandleLen: u32 = 5;
  pub const MaxHandleLen: u32 = 50;
}

impl pallet_utils::Trait for Runtime {
	type Event = Event;
	type Currency = Balances;
	type MinHandleLen = MinHandleLen;
	type MaxHandleLen = MaxHandleLen;
}

parameter_types! {
  pub DefaultSpacePermissions: SpacePermissions = SpacePermissions {

    // No permissions disabled by default
    none: None,

    everyone: Some(SpacePermissionSet::from_iter(vec![
			SP::UpdateOwnSubspaces,
			SP::DeleteOwnSubspaces,
			SP::HideOwnSubspaces,

			SP::UpdateOwnPosts,
			SP::DeleteOwnPosts,
			SP::HideOwnPosts,

			SP::CreateComments,
			SP::UpdateOwnComments,
			SP::DeleteOwnComments,
			SP::HideOwnComments,

			SP::Upvote,
			SP::Downvote,
			SP::Share,
    ].into_iter())),

    // Followers can do everything that everyone else can.
    follower: None,

    space_owner: Some(SpacePermissionSet::from_iter(vec![
      SP::ManageRoles,
      SP::RepresentSpaceInternally,
      SP::RepresentSpaceExternally,
      SP::OverrideSubspacePermissions,
      SP::OverridePostPermissions,

      SP::CreateSubspaces,
      SP::CreatePosts,

      SP::UpdateSpace,
      SP::UpdateAnySubspace,
      SP::UpdateAnyPost,

      SP::DeleteAnySubspace,
      SP::DeleteAnyPost,

      SP::HideAnySubspace,
      SP::HideAnyPost,
      SP::HideAnyComment,

      SP::SuggestEntityStatus,
      SP::UpdateEntityStatus,

      SP::UpdateSpaceSettings,
    ].into_iter())),
  };
}

impl pallet_permissions::Trait for Runtime {
	type DefaultSpacePermissions = DefaultSpacePermissions;
}

parameter_types! {
  pub const MaxCommentDepth: u32 = 10;
}

impl pallet_posts::Trait for Runtime {
	type Event = Event;
	type MaxCommentDepth = MaxCommentDepth;
	type PostScores = Scores;
	type AfterPostUpdated = PostHistory;
	type IsPostBlocked = ()/*Moderation*/;
}

parameter_types! {}

impl pallet_post_history::Trait for Runtime {}

parameter_types! {}

impl pallet_profile_follows::Trait for Runtime {
	type Event = Event;
	type BeforeAccountFollowed = Scores;
	type BeforeAccountUnfollowed = Scores;
}

parameter_types! {}

impl pallet_profiles::Trait for Runtime {
	type Event = Event;
	type AfterProfileUpdated = ProfileHistory;
}

parameter_types! {}

impl pallet_profile_history::Trait for Runtime {}

parameter_types! {}

impl pallet_reactions::Trait for Runtime {
	type Event = Event;
	type PostReactionScores = Scores;
}

parameter_types! {
  pub const MaxUsersToProcessPerDeleteRole: u16 = 40;
}

impl pallet_roles::Trait for Runtime {
	type Event = Event;
	type MaxUsersToProcessPerDeleteRole = MaxUsersToProcessPerDeleteRole;
	type Spaces = Spaces;
	type SpaceFollows = SpaceFollows;
	type IsAccountBlocked = ()/*Moderation*/;
	type IsContentBlocked = ()/*Moderation*/;
}

parameter_types! {
  pub const FollowSpaceActionWeight: i16 = 7;
  pub const FollowAccountActionWeight: i16 = 3;

  pub const SharePostActionWeight: i16 = 7;
  pub const UpvotePostActionWeight: i16 = 5;
  pub const DownvotePostActionWeight: i16 = -3;

  pub const CreateCommentActionWeight: i16 = 5;
  pub const ShareCommentActionWeight: i16 = 5;
  pub const UpvoteCommentActionWeight: i16 = 4;
  pub const DownvoteCommentActionWeight: i16 = -2;
}

impl pallet_scores::Trait for Runtime {
	type Event = Event;

	type FollowSpaceActionWeight = FollowSpaceActionWeight;
	type FollowAccountActionWeight = FollowAccountActionWeight;

	type SharePostActionWeight = SharePostActionWeight;
	type UpvotePostActionWeight = UpvotePostActionWeight;
	type DownvotePostActionWeight = DownvotePostActionWeight;

	type CreateCommentActionWeight = CreateCommentActionWeight;
	type ShareCommentActionWeight = ShareCommentActionWeight;
	type UpvoteCommentActionWeight = UpvoteCommentActionWeight;
	type DownvoteCommentActionWeight = DownvoteCommentActionWeight;
}

parameter_types! {}

impl pallet_space_follows::Trait for Runtime {
	type Event = Event;
	type BeforeSpaceFollowed = Scores;
	type BeforeSpaceUnfollowed = Scores;
}

parameter_types! {}

impl pallet_space_ownership::Trait for Runtime {
	type Event = Event;
}

parameter_types! {
	pub HandleDeposit: Balance = 50 * CENTS;
}

impl pallet_spaces::Trait for Runtime {
	type Event = Event;
	type Currency = Balances;
	type Roles = Roles;
	type SpaceFollows = SpaceFollows;
	type BeforeSpaceCreated = SpaceFollows;
	type AfterSpaceUpdated = SpaceHistory;
	type IsAccountBlocked = ()/*Moderation*/;
	type IsContentBlocked = ()/*Moderation*/;
	type HandleDeposit = HandleDeposit;
}

parameter_types! {}

impl pallet_space_history::Trait for Runtime {}

pub struct BaseFilter;
impl Filter<Call> for BaseFilter {
	fn filter(c: &Call) -> bool {
		let is_set_balance = matches!(c, Call::Balances(balances::Call::set_balance(..)));
		let is_force_transfer = matches!(c, Call::Balances(balances::Call::force_transfer(..)));
		match *c {
			Call::Balances(..) => is_set_balance || is_force_transfer,
			_ => true,
		}
	}
}

/*
parameter_types! {
	pub const MaxSessionKeysPerAccount: u16 = 10;
}

pub struct SessionKeysProxyFilter;
impl Default for SessionKeysProxyFilter { fn default() -> Self { Self } }
impl Filter<Call> for SessionKeysProxyFilter {
	fn filter(c: &Call) -> bool {
		match *c {
			Call::SpaceFollows(..) => true,
			Call::ProfileFollows(..) => true,
			Call::Posts(..) => true,
			Call::Reactions(..) => true,
			_ => false,
		}
	}
}

/*impl session_keys::Trait for Runtime {
	type Event = Event;
	type Call = Call;
	type MaxSessionKeysPerAccount = MaxSessionKeysPerAccount;
	type BaseFilter = SessionKeysProxyFilter;
}

impl pallet_donations::Trait for Runtime {
	type Event = Event;
}

parameter_types! {
	pub const DefaultAutoblockThreshold: u16 = 20;
}

/*
impl pallet_moderation::Trait for Runtime {
	type Event = Event;
	type DefaultAutoblockThreshold = DefaultAutoblockThreshold;
}

parameter_types! {
	pub const DailyPeriodInBlocks: BlockNumber = DAYS;
	pub const WeeklyPeriodInBlocks: BlockNumber = DAYS * 7;
	pub const MonthlyPeriodInBlocks: BlockNumber = DAYS * 30;
	pub const QuarterlyPeriodInBlocks: BlockNumber = DAYS * 30 * 3;
	pub const YearlyPeriodInBlocks: BlockNumber = DAYS * 365;
}

impl pallet_subscriptions::Trait for Runtime {
	type Event = Event;
	type Subscription = Call;
	type Scheduler = Scheduler;
	type DailyPeriodInBlocks = DailyPeriodInBlocks;
	type WeeklyPeriodInBlocks = WeeklyPeriodInBlocks;
	type MonthlyPeriodInBlocks = MonthlyPeriodInBlocks;
	type QuarterlyPeriodInBlocks = QuarterlyPeriodInBlocks;
	type YearlyPeriodInBlocks = YearlyPeriodInBlocks;
}
*/

impl pallet_faucets::Trait for Runtime {
	type Event = Event;
	type Currency = Balances;
}

construct_runtime!(
	pub enum Runtime where
		Block = Block,
		NodeBlock = opaque::Block,
		UncheckedExtrinsic = UncheckedExtrinsic
	{
		System: system::{Module, Call, Config, Storage, Event<T>},
		RandomnessCollectiveFlip: randomness_collective_flip::{Module, Call, Storage},
		Timestamp: timestamp::{Module, Call, Storage, Inherent},
		Aura: aura::{Module, Config<T>, Inherent(Timestamp)},
		Grandpa: grandpa::{Module, Call, Storage, Config, Event},
		Balances: balances::{Module, Call, Storage, Config<T>, Event<T>},
		TransactionPayment: transaction_payment::{Module, Storage},
		Sudo: sudo::{Module, Call, Config<T>, Storage, Event<T>},
		Scheduler: pallet_scheduler::{Module, Call, Storage, Event<T>},
		Utility: pallet_utility::{Module, Call, Event},

		// Subsocial custom pallets:

		Permissions: pallet_permissions::{Module, Call},
		Posts: pallet_posts::{Module, Call, Storage, Event<T>},
		PostHistory: pallet_post_history::{Module, Storage},
		ProfileFollows: pallet_profile_follows::{Module, Call, Storage, Event<T>},
		Profiles: pallet_profiles::{Module, Call, Storage, Event<T>},
		ProfileHistory: pallet_profile_history::{Module, Storage},
		Reactions: pallet_reactions::{Module, Call, Storage, Event<T>},
		Roles: pallet_roles::{Module, Call, Storage, Event<T>},
		Scores: pallet_scores::{Module, Call, Storage, Event<T>},
		SpaceFollows: pallet_space_follows::{Module, Call, Storage, Event<T>},
		SpaceHistory: pallet_space_history::{Module, Storage},
		SpaceOwnership: pallet_space_ownership::{Module, Call, Storage, Event<T>},
		Spaces: pallet_spaces::{Module, Call, Storage, Event<T>, Config<T>},
		Utils: pallet_utils::{Module, Storage, Event<T>, Config<T>},

		// New experimental pallets. Not recommended to use in production yet.

<<<<<<< HEAD
		Faucets: pallet_faucets::{Module, Call, Storage, Event<T>},
=======
		// Faucet: pallet_faucet::{Module, Call, Storage, Event<T>},
>>>>>>> 75510951
		// SessionKeys: session_keys::{Module, Call, Storage, Event<T>},
		// Moderation: pallet_moderation::{Module, Call, Storage, Event<T>},
		// Donations: pallet_donations::{Module, Call, Storage, Event<T>},
		// Subscriptions: pallet_subscriptions::{Module, Call, Storage, Event<T>},
	}
);

/// The address format for describing accounts.
pub type Address = AccountId;
/// Block header type as expected by this runtime.
pub type Header = generic::Header<BlockNumber, BlakeTwo256>;
/// Block type as expected by this runtime.
pub type Block = generic::Block<Header, UncheckedExtrinsic>;
/// A Block signed with a Justification
pub type SignedBlock = generic::SignedBlock<Block>;
/// BlockId type as expected by this runtime.
pub type BlockId = generic::BlockId<Block>;
/// The SignedExtension to the basic transaction logic.
pub type SignedExtra = (
	system::CheckSpecVersion<Runtime>,
	system::CheckTxVersion<Runtime>,
	system::CheckGenesis<Runtime>,
	system::CheckEra<Runtime>,
	system::CheckNonce<Runtime>,
	system::CheckWeight<Runtime>,
	transaction_payment::ChargeTransactionPayment<Runtime>
);
/// Unchecked extrinsic type as expected by this runtime.
pub type UncheckedExtrinsic = generic::UncheckedExtrinsic<Address, Call, Signature, SignedExtra>;
/// Extrinsic type that has already been checked.
pub type CheckedExtrinsic = generic::CheckedExtrinsic<AccountId, Call, SignedExtra>;
/// Executive: handles dispatch to the various modules.
pub type Executive = frame_executive::Executive<Runtime, Block, system::ChainContext<Runtime>, Runtime, AllModules>;

impl_runtime_apis! {
	impl sp_api::Core<Block> for Runtime {
		fn version() -> RuntimeVersion {
			VERSION
		}

		fn execute_block(block: Block) {
			Executive::execute_block(block)
		}

		fn initialize_block(header: &<Block as BlockT>::Header) {
			Executive::initialize_block(header)
		}
	}

	impl sp_api::Metadata<Block> for Runtime {
		fn metadata() -> OpaqueMetadata {
			Runtime::metadata().into()
		}
	}

	impl sp_block_builder::BlockBuilder<Block> for Runtime {
		fn apply_extrinsic(extrinsic: <Block as BlockT>::Extrinsic) -> ApplyExtrinsicResult {
			Executive::apply_extrinsic(extrinsic)
		}

		fn finalize_block() -> <Block as BlockT>::Header {
			Executive::finalize_block()
		}

		fn inherent_extrinsics(data: sp_inherents::InherentData) -> Vec<<Block as BlockT>::Extrinsic> {
			data.create_extrinsics()
		}

		fn check_inherents(
			block: Block,
			data: sp_inherents::InherentData,
		) -> sp_inherents::CheckInherentsResult {
			data.check_extrinsics(&block)
		}

		fn random_seed() -> <Block as BlockT>::Hash {
			RandomnessCollectiveFlip::random_seed()
		}
	}

	impl sp_transaction_pool::runtime_api::TaggedTransactionQueue<Block> for Runtime {
		fn validate_transaction(
			source: TransactionSource,
			tx: <Block as BlockT>::Extrinsic,
		) -> TransactionValidity {
			Executive::validate_transaction(source, tx)
		}
	}

	impl sp_offchain::OffchainWorkerApi<Block> for Runtime {
		fn offchain_worker(header: &<Block as BlockT>::Header) {
			Executive::offchain_worker(header)
		}
	}

	impl sp_consensus_aura::AuraApi<Block, AuraId> for Runtime {
		fn slot_duration() -> u64 {
			Aura::slot_duration()
		}

		fn authorities() -> Vec<AuraId> {
			Aura::authorities()
		}
	}

	impl transaction_payment_rpc_runtime_api::TransactionPaymentApi<
		Block,
		Balance,
		UncheckedExtrinsic,
	> for Runtime {
		fn query_info(uxt: UncheckedExtrinsic, len: u32) -> RuntimeDispatchInfo<Balance> {
			TransactionPayment::query_info(uxt, len)
		}
	}

	impl sp_session::SessionKeys<Block> for Runtime {
		fn generate_session_keys(seed: Option<Vec<u8>>) -> Vec<u8> {
			opaque::SessionKeys::generate(seed)
		}

		fn decode_session_keys(
			encoded: Vec<u8>,
		) -> Option<Vec<(Vec<u8>, KeyTypeId)>> {
			opaque::SessionKeys::decode_into_raw_public_keys(&encoded)
		}
	}

	impl fg_primitives::GrandpaApi<Block> for Runtime {
		fn grandpa_authorities() -> GrandpaAuthorityList {
			Grandpa::grandpa_authorities()
		}

		fn submit_report_equivocation_extrinsic(
			_equivocation_proof: fg_primitives::EquivocationProof<
				<Block as BlockT>::Hash,
				NumberFor<Block>,
			>,
			_key_owner_proof: fg_primitives::OpaqueKeyOwnershipProof,
		) -> Option<()> {
			None
		}

		fn generate_key_ownership_proof(
			_set_id: fg_primitives::SetId,
			_authority_id: GrandpaId,
		) -> Option<fg_primitives::OpaqueKeyOwnershipProof> {
			// NOTE: this is the only implementation possible since we've
			// defined our key owner proof type as a bottom type (i.e. a type
			// with no values).
			None
		}
	}
}<|MERGE_RESOLUTION|>--- conflicted
+++ resolved
@@ -595,11 +595,7 @@
 
 		// New experimental pallets. Not recommended to use in production yet.
 
-<<<<<<< HEAD
 		Faucets: pallet_faucets::{Module, Call, Storage, Event<T>},
-=======
-		// Faucet: pallet_faucet::{Module, Call, Storage, Event<T>},
->>>>>>> 75510951
 		// SessionKeys: session_keys::{Module, Call, Storage, Event<T>},
 		// Moderation: pallet_moderation::{Module, Call, Storage, Event<T>},
 		// Donations: pallet_donations::{Module, Call, Storage, Event<T>},
