//! # Spaces Module
//! 
//! Spaces are the primary components of Subsocial. This module allows you to create a Space
//! and customize it by updating its' owner(s), content, unique handle, and permissions.
//! 
//! To understand how Spaces fit into the Subsocial ecosystem, you can think of how 
//! folders and files work in a file system. Spaces are similar to folders, that can contain Posts, 
//! in this sense. The permissions of the Space and Posts can be customized so that a Space 
//! could be as simple as a personal blog (think of a page on Facebook) or as complex as community 
//! (think of a subreddit) governed DAO.
//! 
//! Spaces can be compared to existing entities on web 2.0 platforms such as:
//! 
//! - Blogs on Blogger,
//! - Publications on Medium,
//! - Groups or pages on Facebook,
//! - Accounts on Twitter and Instagram,
//! - Channels on YouTube,
//! - Servers on Discord,
//! - Forums on Discourse.

#![cfg_attr(not(feature = "std"), no_std)]

use codec::{Decode, Encode};
use frame_support::{
    decl_error, decl_event, decl_module, decl_storage, ensure,
    dispatch::{DispatchError, DispatchResult},
    traits::{Get, Currency, ExistenceRequirement, ReservableCurrency},
};
use sp_runtime::RuntimeDebug;
use sp_std::prelude::*;
use frame_system::{self as system, ensure_signed, ensure_root};

use df_traits::{
    SpaceForRoles, SpaceForRolesProvider, PermissionChecker, SpaceFollowsProvider,
    moderation::{IsAccountBlocked, IsContentBlocked},
};
use pallet_permissions::{Module as Permissions, SpacePermission, SpacePermissions, SpacePermissionsContext};
use pallet_utils::{Module as Utils, Error as UtilsError, SpaceId, WhoAndWhen, Content};

pub mod rpc;

/// Information about a space's owner, its' content, visibility and custom permissions.
#[derive(Encode, Decode, Clone, Eq, PartialEq, RuntimeDebug)]
pub struct Space<T: Config> {

    /// Unique sequential identifier of a space. Examples of space ids: `1`, `2`, `3`, and so on.
    pub id: SpaceId,

    pub created: WhoAndWhen<T>,
    pub updated: Option<WhoAndWhen<T>>,

    /// The current owner of a given space.
    pub owner: T::AccountId,

    // The next fields can be updated by the owner:

    pub parent_id: Option<SpaceId>,

    /// Unique alpha-numeric identifier that can be used in a space's URL.
    /// Handle can only contain numbers, letter and underscore: `0`-`9`, `a`-`z`, `_`.
    pub handle: Option<Vec<u8>>,

    pub content: Content,

    /// Hidden field is used to recommend to end clients (web and mobile apps) that a particular 
    /// space and its' posts should not be shown.
    pub hidden: bool,

    /// The total number of posts in a given space.
    pub posts_count: u32,

    /// The number of hidden posts in a given space.
    pub hidden_posts_count: u32,

    /// The number of account following a given space.
    pub followers_count: u32,

    pub score: i32,

    /// This allows you to override Subsocial's default permissions by enabling or disabling role 
    /// permissions.
    pub permissions: Option<SpacePermissions>,
}

#[derive(Encode, Decode, Clone, Eq, PartialEq, Default, RuntimeDebug)]
#[allow(clippy::option_option)]
pub struct SpaceUpdate {
    pub parent_id: Option<Option<SpaceId>>,
    pub handle: Option<Option<Vec<u8>>>,
    pub content: Option<Content>,
    pub hidden: Option<bool>,
    pub permissions: Option<Option<SpacePermissions>>,
}

type BalanceOf<T> =
  <<T as Config>::Currency as Currency<<T as system::Config>::AccountId>>::Balance;

/// The pallet's configuration trait.
pub trait Config: system::Config
    + pallet_utils::Config
    + pallet_permissions::Config
{
    /// The overarching event type.
    type Event: From<Event<Self>> + Into<<Self as system::Config>::Event>;

    type Currency: ReservableCurrency<Self::AccountId>;

    type Roles: PermissionChecker<AccountId=Self::AccountId>;

    type SpaceFollows: SpaceFollowsProvider<AccountId=Self::AccountId>;

    type BeforeSpaceCreated: BeforeSpaceCreated<Self>;

    type AfterSpaceUpdated: AfterSpaceUpdated<Self>;

    type IsAccountBlocked: IsAccountBlocked<Self::AccountId>;

    type IsContentBlocked: IsContentBlocked;

    type HandleDeposit: Get<BalanceOf<Self>>;
}

decl_error! {
  pub enum Error for Module<T: Config> {
    /// Space was not found by id.
    SpaceNotFound,
    /// Space handle is not unique.
    SpaceHandleIsNotUnique,
    /// Handles are disabled in `PalletSettings`.
    HandlesAreDisabled,
    /// Nothing to update in this space.
    NoUpdatesForSpace,
    /// Only space owners can manage this space.
    NotASpaceOwner,
    /// User has no permission to update this space.
    NoPermissionToUpdateSpace,
    /// User has no permission to create subspaces within this space.
    NoPermissionToCreateSubspaces,
    /// Space is at root level, no `parent_id` specified.
    SpaceIsAtRoot,
    /// New space settings don't differ from the old ones.
    NoSettingsUpdate,
  }
}

pub const FIRST_SPACE_ID: u64 = 1;
pub const RESERVED_SPACE_COUNT: u64 = 1000;

#[derive(Encode, Decode, Clone, Eq, PartialEq, Default, RuntimeDebug)]
pub struct SpacesSettings {
    pub disable_handles: bool
}

// This pallet's storage items.
decl_storage! {
    trait Store for Module<T: Config> as SpacesModule {

        /// The next space id.
        pub NextSpaceId get(fn next_space_id): SpaceId = RESERVED_SPACE_COUNT + 1;

        /// Get the details of a space by its' id.
        pub SpaceById get(fn space_by_id) build(|config: &GenesisConfig<T>| {
          let mut spaces: Vec<(SpaceId, Space<T>)> = Vec::new();
          let endowed_account = config.endowed_account.clone();
          for id in FIRST_SPACE_ID..=RESERVED_SPACE_COUNT {
            spaces.push((id, Space::<T>::new(id, None, endowed_account.clone(), Content::None, None, None)));
          }
          spaces
        }):
            map hasher(twox_64_concat) SpaceId => Option<Space<T>>;

        /// Find a given space id by its' unique handle.
        /// If a handle is not registered, nothing will be returned (`None`).
        pub SpaceIdByHandle get(fn space_id_by_handle):
            map hasher(blake2_128_concat) Vec<u8> => Option<SpaceId>;

        /// Find the ids of all spaces owned, by a given account.
        pub SpaceIdsByOwner get(fn space_ids_by_owner):
            map hasher(twox_64_concat) T::AccountId => Vec<SpaceId>;

        pub PalletSettings get(fn settings): SpacesSettings;
    }
    add_extra_genesis {
      config(endowed_account): T::AccountId;
    }
}

decl_event!(
    pub enum Event<T> where
        <T as system::Config>::AccountId,
    {
        SpaceCreated(AccountId, SpaceId),
        SpaceUpdated(AccountId, SpaceId),
        SpaceDeleted(AccountId, SpaceId),
    }
);

// The pallet's dispatchable functions.
decl_module! {
  pub struct Module<T: Config> for enum Call where origin: T::Origin {

    const HandleDeposit: BalanceOf<T> = T::HandleDeposit::get();

    // Initializing errors
    type Error = Error<T>;

    // Initializing events
    fn deposit_event() = default;

    #[weight = 500_000 + T::DbWeight::get().reads_writes(5, 4)]
    pub fn create_space(
      origin,
      parent_id_opt: Option<SpaceId>,
      handle_opt: Option<Vec<u8>>,
      content: Content,
      permissions_opt: Option<SpacePermissions>
    ) -> DispatchResult {
      let owner = ensure_signed(origin)?;

      Utils::<T>::is_valid_content(content.clone())?;
      if handle_opt.is_some() {
        Self::ensure_handles_enabled()?;
      }

      // TODO: add tests for this case
      if let Some(parent_id) = parent_id_opt {
        let parent_space = Self::require_space(parent_id)?;

        ensure!(T::IsAccountBlocked::is_allowed_account(owner.clone(), parent_id), UtilsError::<T>::AccountIsBlocked);
        ensure!(T::IsContentBlocked::is_allowed_content(content.clone(), parent_id), UtilsError::<T>::ContentIsBlocked);

        Self::ensure_account_has_space_permission(
          owner.clone(),
          &parent_space,
          SpacePermission::CreateSubspaces,
          Error::<T>::NoPermissionToCreateSubspaces.into()
        )?;
      }

      let permissions = permissions_opt.map(|perms| {
        Permissions::<T>::override_permissions(perms)
      });

      let space_id = Self::next_space_id();
      let new_space = &mut Space::new(space_id, parent_id_opt, owner.clone(), content, handle_opt.clone(), permissions);

      if let Some(handle) = handle_opt {
        Self::reserve_handle(&new_space, handle)?;
      }

      T::BeforeSpaceCreated::before_space_created(owner.clone(), new_space)?;

      <SpaceById<T>>::insert(space_id, new_space);
      <SpaceIdsByOwner<T>>::mutate(owner.clone(), |ids| ids.push(space_id));
      NextSpaceId::mutate(|n| { *n += 1; });

      Self::deposit_event(RawEvent::SpaceCreated(owner, space_id));
      Ok(())
    }

    #[weight = 500_000 + T::DbWeight::get().reads_writes(3, 3)]
    pub fn update_space(origin, space_id: SpaceId, update: SpaceUpdate) -> DispatchResult {
      let owner = ensure_signed(origin)?;

      let has_updates =
        update.parent_id.is_some() ||
        update.handle.is_some() ||
        update.content.is_some() ||
        update.hidden.is_some() ||
        update.permissions.is_some();

      ensure!(has_updates, Error::<T>::NoUpdatesForSpace);

      let mut space = Self::require_space(space_id)?;

      ensure!(T::IsAccountBlocked::is_allowed_account(owner.clone(), space.id), UtilsError::<T>::AccountIsBlocked);

      Self::ensure_account_has_space_permission(
        owner.clone(),
        &space,
        SpacePermission::UpdateSpace,
        Error::<T>::NoPermissionToUpdateSpace.into()
      )?;

      let mut is_update_applied = false;
      let mut old_data = SpaceUpdate::default();

      // TODO: add tests for this case
      if let Some(parent_id_opt) = update.parent_id {
        if parent_id_opt != space.parent_id {

          if let Some(parent_id) = parent_id_opt {
            let parent_space = Self::require_space(parent_id)?;

            Self::ensure_account_has_space_permission(
              owner.clone(),
              &parent_space,
              SpacePermission::CreateSubspaces,
              Error::<T>::NoPermissionToCreateSubspaces.into()
            )?;
          }

          old_data.parent_id = Some(space.parent_id);
          space.parent_id = parent_id_opt;
          is_update_applied = true;
        }
      }

      if let Some(content) = update.content {
        if content != space.content {
          Utils::<T>::is_valid_content(content.clone())?;

          ensure!(T::IsContentBlocked::is_allowed_content(content.clone(), space.id), UtilsError::<T>::ContentIsBlocked);
          if let Some(parent_id) = space.parent_id {
            ensure!(T::IsContentBlocked::is_allowed_content(content.clone(), parent_id), UtilsError::<T>::ContentIsBlocked);
          }

          old_data.content = Some(space.content);
          space.content = content;
          is_update_applied = true;
        }
      }

      if let Some(hidden) = update.hidden {
        if hidden != space.hidden {
          old_data.hidden = Some(space.hidden);
          space.hidden = hidden;
          is_update_applied = true;
        }
      }

      if let Some(overrides_opt) = update.permissions {
        if space.permissions != overrides_opt {
          old_data.permissions = Some(space.permissions);

          if let Some(overrides) = overrides_opt.clone() {
            space.permissions = Some(Permissions::<T>::override_permissions(overrides));
          } else {
            space.permissions = overrides_opt;
          }

          is_update_applied = true;
        }
      }

      let is_handle_updated = Self::update_handle(&space, update.handle.clone())?;
      if is_handle_updated {
          old_data.handle = Some(space.handle);
          space.handle = update.handle.unwrap();
          is_update_applied = true
        }

      // Update this space only if at least one field should be updated:
      if is_update_applied {
        space.updated = Some(WhoAndWhen::<T>::new(owner.clone()));

        <SpaceById<T>>::insert(space_id, space.clone());
        T::AfterSpaceUpdated::after_space_updated(owner.clone(), &space, old_data);

        Self::deposit_event(RawEvent::SpaceUpdated(owner, space_id));
      }
      Ok(())
    }

    #[weight = 10_000 + T::DbWeight::get().reads_writes(1, 1)]
    pub fn update_settings(origin, new_settings: SpacesSettings) -> DispatchResult {
      ensure_root(origin)?;

      let space_settings = Self::settings();
      ensure!(space_settings != new_settings, Error::<T>::NoSettingsUpdate);

      PalletSettings::mutate(|settings| *settings = new_settings);

      Ok(())
    }
  }
}

impl<T: Config> Space<T> {
    pub fn new(
        id: SpaceId,
        parent_id: Option<SpaceId>,
        created_by: T::AccountId,
        content: Content,
        handle: Option<Vec<u8>>,
        permissions: Option<SpacePermissions>,
    ) -> Self {
        Space {
            id,
            created: WhoAndWhen::<T>::new(created_by.clone()),
            updated: None,
            owner: created_by,
            parent_id,
            handle,
            content,
            hidden: false,
            posts_count: 0,
            hidden_posts_count: 0,
            followers_count: 0,
            score: 0,
            permissions,
        }
    }

    pub fn is_owner(&self, account: &T::AccountId) -> bool {
        self.owner == *account
    }

    pub fn is_follower(&self, account: &T::AccountId) -> bool {
        T::SpaceFollows::is_space_follower(account.clone(), self.id)
    }

    pub fn ensure_space_owner(&self, account: T::AccountId) -> DispatchResult {
        ensure!(self.is_owner(&account), Error::<T>::NotASpaceOwner);
        Ok(())
    }

    pub fn inc_posts(&mut self) {
        self.posts_count = self.posts_count.saturating_add(1);
    }

    pub fn dec_posts(&mut self) {
        self.posts_count = self.posts_count.saturating_sub(1);
    }

    pub fn inc_hidden_posts(&mut self) {
        self.hidden_posts_count = self.hidden_posts_count.saturating_add(1);
    }

    pub fn dec_hidden_posts(&mut self) {
        self.hidden_posts_count = self.hidden_posts_count.saturating_sub(1);
    }

    pub fn inc_followers(&mut self) {
        self.followers_count = self.followers_count.saturating_add(1);
    }

    pub fn dec_followers(&mut self) {
        self.followers_count = self.followers_count.saturating_sub(1);
    }

    #[allow(clippy::comparison_chain)]
    pub fn change_score(&mut self, diff: i16) {
        if diff > 0 {
            self.score = self.score.saturating_add(diff.abs() as i32);
        } else if diff < 0 {
            self.score = self.score.saturating_sub(diff.abs() as i32);
        }
    }

    pub fn try_get_parent(&self) -> Result<SpaceId, DispatchError> {
        self.parent_id.ok_or_else(|| Error::<T>::SpaceIsAtRoot.into())
    }

    pub fn is_public(&self) -> bool {
        !self.hidden && self.content.is_some()
    }

    pub fn is_unlisted(&self) -> bool {
        !self.is_public()
    }
}

<<<<<<< HEAD
impl<T: Trait> Module<T> {
=======
impl Default for SpaceUpdate {
    fn default() -> Self {
        SpaceUpdate {
            parent_id: None,
            handle: None,
            content: None,
            hidden: None,
            permissions: None,
        }
    }
}

impl<T: Config> Module<T> {
>>>>>>> 1f4e3eb1

    /// Check that there is a `Space` with such `space_id` in the storage
    /// or return`SpaceNotFound` error.
    pub fn ensure_space_exists(space_id: SpaceId) -> DispatchResult {
        ensure!(<SpaceById<T>>::contains_key(space_id), Error::<T>::SpaceNotFound);
        Ok(())
    }

    /// Get `Space` by id from the storage or return `SpaceNotFound` error.
    pub fn require_space(space_id: SpaceId) -> Result<Space<T>, DispatchError> {
        Ok(Self::space_by_id(space_id).ok_or(Error::<T>::SpaceNotFound)?)
    }

    pub fn ensure_account_has_space_permission(
        account: T::AccountId,
        space: &Space<T>,
        permission: SpacePermission,
        error: DispatchError,
    ) -> DispatchResult {
        let is_owner = space.is_owner(&account);
        let is_follower = space.is_follower(&account);

        let ctx = SpacePermissionsContext {
            space_id: space.id,
            is_space_owner: is_owner,
            is_space_follower: is_follower,
            space_perms: space.permissions.clone(),
        };

        T::Roles::ensure_account_has_space_permission(
            account,
            ctx,
            permission,
            error,
        )
    }
    
    pub fn ensure_handles_enabled() -> DispatchResult {
        ensure!(!Self::settings().disable_handles, Error::<T>::HandlesAreDisabled);
        Ok(())
    }

    pub fn try_move_space_to_root(space_id: SpaceId) -> DispatchResult {
        let mut space = Self::require_space(space_id)?;
        space.parent_id = None;

        SpaceById::<T>::insert(space_id, space);
        Ok(())
    }

    pub fn mutate_space_by_id<F: FnOnce(&mut Space<T>)> (
        space_id: SpaceId,
        f: F
    ) -> Result<Space<T>, DispatchError> {
        <SpaceById<T>>::mutate(space_id, |space_opt| {
            if let Some(ref mut space) = space_opt.clone() {
                f(space);
                *space_opt = Some(space.clone());

                return Ok(space.clone());
            }

            Err(Error::<T>::SpaceNotFound.into())
        })
    }

    /// Lowercase a handle and ensure that it's unique, i.e. no space reserved this handle yet.
    fn lowercase_and_ensure_unique_handle(handle: Vec<u8>) -> Result<Vec<u8>, DispatchError> {
        let handle_in_lowercase = Utils::<T>::lowercase_and_validate_a_handle(handle)?;

        // Check if a handle is unique across all spaces' handles:
        ensure!(Self::space_id_by_handle(handle_in_lowercase.clone()).is_none(), Error::<T>::SpaceHandleIsNotUnique);

        Ok(handle_in_lowercase)
    }

    pub fn reserve_handle_deposit(space_owner: &T::AccountId) -> DispatchResult {
        <T as Config>::Currency::reserve(space_owner, T::HandleDeposit::get())
    }

    pub fn unreserve_handle_deposit(space_owner: &T::AccountId) -> BalanceOf<T> {
        <T as Config>::Currency::unreserve(space_owner, T::HandleDeposit::get())
    }

    /// This function will be performed only if a space has a handle.
    /// Unreserve a handle deposit from the current space owner,
    /// then transfer deposit amount to a new owner
    /// and reserve this amount from a new owner.
    pub fn maybe_transfer_handle_deposit_to_new_space_owner(space: &Space<T>, new_owner: &T::AccountId) -> DispatchResult {
        if space.handle.is_some() {
            let old_owner = &space.owner;
            Self::unreserve_handle_deposit(old_owner);
            <T as Config>::Currency::transfer(
                old_owner,
                new_owner,
                T::HandleDeposit::get(),
                ExistenceRequirement::KeepAlive
            )?;
            Self::reserve_handle_deposit(new_owner)?;
        }
        Ok(())
    }

    fn reserve_handle(
        space: &Space<T>,
        handle: Vec<u8>
    ) -> DispatchResult {
        let handle_in_lowercase = Self::lowercase_and_ensure_unique_handle(handle)?;
        Self::reserve_handle_deposit(&space.owner)?;
        SpaceIdByHandle::insert(handle_in_lowercase, space.id);
        Ok(())
    }

    fn unreserve_handle(
        space: &Space<T>,
        handle: Vec<u8>
    ) -> DispatchResult {
        let handle_in_lowercase = Utils::<T>::lowercase_handle(handle);
        Self::unreserve_handle_deposit(&space.owner);
        SpaceIdByHandle::remove(handle_in_lowercase);
        Ok(())
    }

    fn update_handle(
        space: &Space<T>,
        maybe_new_handle: Option<Option<Vec<u8>>>,
    ) -> Result<bool, DispatchError> {
        Self::ensure_handles_enabled()?;

        let mut is_handle_updated = false;
        if let Some(new_handle_opt) = maybe_new_handle {
            if let Some(old_handle) = space.handle.clone() {
                // If the space has a handle

                if let Some(new_handle) = new_handle_opt {
                    if new_handle != old_handle {
                        // Change the current handle to a new one

                        // Validate data first
                        let old_handle_lc = Utils::<T>::lowercase_handle(old_handle);
                        let new_handle_lc = Self::lowercase_and_ensure_unique_handle(new_handle)?;

                        // Update storage once data is valid
                        SpaceIdByHandle::remove(old_handle_lc);
                        SpaceIdByHandle::insert(new_handle_lc, space.id);
                        is_handle_updated = true;
                    }
                } else {
                    // Unreserve the current handle
                    Self::unreserve_handle(space, old_handle)?;
                    is_handle_updated = true;
                }
            } else if let Some(new_handle) = new_handle_opt {
                // Reserve a handle for the space that has no handle yet
                Self::reserve_handle(space, new_handle)?;
                is_handle_updated = true;
            }
        }
        Ok(is_handle_updated)
    }
}

impl<T: Config> SpaceForRolesProvider for Module<T> {
    type AccountId = T::AccountId;

    fn get_space(id: SpaceId) -> Result<SpaceForRoles<Self::AccountId>, DispatchError> {
        let space = Module::<T>::require_space(id)?;

        Ok(SpaceForRoles {
            owner: space.owner,
            permissions: space.permissions,
        })
    }
}

pub trait BeforeSpaceCreated<T: Config> {
    fn before_space_created(follower: T::AccountId, space: &mut Space<T>) -> DispatchResult;
}

impl<T: Config> BeforeSpaceCreated<T> for () {
    fn before_space_created(_follower: T::AccountId, _space: &mut Space<T>) -> DispatchResult {
        Ok(())
    }
}

#[impl_trait_for_tuples::impl_for_tuples(10)]
pub trait AfterSpaceUpdated<T: Config> {
    fn after_space_updated(sender: T::AccountId, space: &Space<T>, old_data: SpaceUpdate);
}<|MERGE_RESOLUTION|>--- conflicted
+++ resolved
@@ -462,9 +462,6 @@
     }
 }
 
-<<<<<<< HEAD
-impl<T: Trait> Module<T> {
-=======
 impl Default for SpaceUpdate {
     fn default() -> Self {
         SpaceUpdate {
@@ -478,7 +475,6 @@
 }
 
 impl<T: Config> Module<T> {
->>>>>>> 1f4e3eb1
 
     /// Check that there is a `Space` with such `space_id` in the storage
     /// or return`SpaceNotFound` error.
