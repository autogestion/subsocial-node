use codec::{Decode, Encode};
#[cfg(feature = "std")]
use serde::{Deserialize, Serialize};
use sp_std::prelude::*;

use pallet_utils::{bool_to_option, SpaceId, rpc::{FlatContent, FlatWhoAndWhen, ShouldSkip}};

use crate::{Module, Space, Trait};

#[derive(Eq, PartialEq, Encode, Decode, Default)]
#[cfg_attr(feature = "std", derive(Debug, Serialize, Deserialize))]
#[cfg_attr(feature = "std", serde(rename_all = "camelCase"))]
pub struct FlatSpace<AccountId, BlockNumber> {
    pub id: SpaceId,

    #[cfg_attr(feature = "std", serde(flatten))]
    pub who_and_when: FlatWhoAndWhen<AccountId, BlockNumber>,

    pub owner_id: AccountId,

    #[cfg_attr(feature = "std", serde(skip_serializing_if = "ShouldSkip::should_skip"))]
    pub parent_id: Option<SpaceId>,

    #[cfg_attr(feature = "std", serde(skip_serializing_if = "ShouldSkip::should_skip", serialize_with = "bytes_to_string"))]
    pub handle: Option<Vec<u8>>,

    #[cfg_attr(feature = "std", serde(flatten))]
    pub content: FlatContent,

    #[cfg_attr(feature = "std", serde(skip_serializing_if = "ShouldSkip::should_skip"))]
    pub is_hidden: Option<bool>,

    pub posts_count: u32,
    pub hidden_posts_count: u32,
    pub visible_posts_count: u32,
    pub followers_count: u32,

    pub score: i32,
}

#[cfg(feature = "std")]
fn bytes_to_string<S>(field: &Option<Vec<u8>>, serializer: S) -> Result<S::Ok, S::Error> where S: serde::Serializer {
    let field_unwrapped = field.clone().unwrap_or_default();
    // If Bytes slice is invalid, then empty string will be returned
    serializer.serialize_str(
        std::str::from_utf8(&field_unwrapped).unwrap_or_default()
    )
}

impl<T: Trait> From<Space<T>> for FlatSpace<T::AccountId, T::BlockNumber> {
    fn from(from: Space<T>) -> Self {
        let Space {
            id, created, updated, owner,
            parent_id, handle, content, hidden, posts_count,
            hidden_posts_count, followers_count, score, ..
        } = from;

        Self {
            id,
            who_and_when: (created, updated).into(),
            owner_id: owner,
            parent_id,
            handle,
            content: content.into(),
            is_hidden: bool_to_option(hidden),
            posts_count,
            hidden_posts_count,
            visible_posts_count: posts_count.saturating_sub(hidden_posts_count),
            followers_count,
            score,
        }
    }
}

impl<T: Trait> Module<T> {
    pub fn get_spaces_by_ids(space_ids: Vec<SpaceId>) -> Vec<FlatSpace<T::AccountId, T::BlockNumber>> {
        space_ids.iter()
            .filter_map(|id| Self::require_space(*id).ok())
            .map(|space| space.into())
            .collect()
    }

    fn get_spaces_slice<F: FnMut(&Space<T>) -> bool>(
        start_id: u64,
        limit: u64,
        mut filter: F,
    ) -> Vec<FlatSpace<T::AccountId, T::BlockNumber>> {
        let mut space_id = Self::next_space_id().saturating_sub(start_id + 1);
        let mut spaces = Vec::new();

        while spaces.len() < limit as usize && space_id >= 1 {
            if let Some(space) = Self::require_space(space_id).ok() {
                if filter(&space) {
                    spaces.push(space.into());
                }
            }
            space_id = space_id.saturating_sub(1);
        }

        spaces
    }

    pub fn get_spaces(start_id: u64, limit: u64) -> Vec<FlatSpace<T::AccountId, T::BlockNumber>> {
        Self::get_spaces_slice(start_id, limit, |_| true)
    }

    pub fn get_public_spaces(start_id: u64, limit: u64) -> Vec<FlatSpace<T::AccountId, T::BlockNumber>> {
        Self::get_spaces_slice(start_id, limit, |space| space.is_public())
    }

<<<<<<< HEAD
    pub fn get_unlisted_spaces(start_id: u64, limit: u64) -> Vec<FlatSpace<T::AccountId, T::BlockNumber>> {
        Self::get_spaces_slice(start_id, limit, |space| space.is_unlisted())
=======
    pub fn get_unlisted_spaces(offset: u64, limit: u64) -> Vec<FlatSpace<T::AccountId, T::BlockNumber>> {
        Self::get_spaces_slice(offset, limit, |space| space.is_unlisted())
>>>>>>> ce161fa4
    }

    pub fn get_space_id_by_handle(handle: Vec<u8>) -> Option<SpaceId> {
        Self::space_id_by_handle(handle)
    }

    pub fn get_space_by_handle(handle: Vec<u8>) -> Option<FlatSpace<T::AccountId, T::BlockNumber>> {
        Self::space_id_by_handle(handle)
            .and_then(|space_id| Self::require_space(space_id).ok())
            .map(|space| space.into())
    }

    fn get_space_ids_by_owner<F: FnMut(&Space<T>) -> bool>(owner: T::AccountId, mut compare_fn: F) -> Vec<SpaceId> {
        Self::space_ids_by_owner(owner)
            .iter()
            .filter_map(|space_id| Self::require_space(*space_id).ok())
            .filter(|space| compare_fn(space))
            .map(|space| space.id)
            .collect()
    }

    pub fn get_public_space_ids_by_owner(owner: T::AccountId) -> Vec<SpaceId> {
        Self::get_space_ids_by_owner(owner, |space| !space.hidden)
    }

    pub fn get_unlisted_space_ids_by_owner(owner: T::AccountId) -> Vec<SpaceId> {
        Self::get_space_ids_by_owner(owner, |space| space.hidden)
    }

    pub fn get_next_space_id() -> SpaceId {
        Self::next_space_id()
    }
}<|MERGE_RESOLUTION|>--- conflicted
+++ resolved
@@ -108,13 +108,8 @@
         Self::get_spaces_slice(start_id, limit, |space| space.is_public())
     }
 
-<<<<<<< HEAD
     pub fn get_unlisted_spaces(start_id: u64, limit: u64) -> Vec<FlatSpace<T::AccountId, T::BlockNumber>> {
         Self::get_spaces_slice(start_id, limit, |space| space.is_unlisted())
-=======
-    pub fn get_unlisted_spaces(offset: u64, limit: u64) -> Vec<FlatSpace<T::AccountId, T::BlockNumber>> {
-        Self::get_spaces_slice(offset, limit, |space| space.is_unlisted())
->>>>>>> ce161fa4
     }
 
     pub fn get_space_id_by_handle(handle: Vec<u8>) -> Option<SpaceId> {
