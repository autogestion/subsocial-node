#![cfg_attr(not(feature = "std"), no_std)]

#[cfg(test)]
mod tests {
    use frame_support::{
        assert_ok, assert_noop,
        impl_outer_origin, parameter_types,
        weights::Weight,
        dispatch::DispatchResult,
        storage::StorageMap,
    };
    use sp_core::H256;
    use sp_io::TestExternalities;
<<<<<<< HEAD
    use sp_std::iter::FromIterator;
    use sp_runtime::{traits::{BlakeTwo256, IdentityLookup}, testing::Header, Perbill, Storage};
=======
    use sp_runtime::{
        traits::{BlakeTwo256, IdentityLookup},
        testing::Header,
        Perbill,
    };
>>>>>>> 75510951
    use frame_system::{self as system};

    use pallet_permissions::{
        SpacePermission,
        SpacePermission as SP,
        SpacePermissions,
    };
    use pallet_posts::{PostId, Post, PostUpdate, PostExtension, Comment, Error as PostsError};
    use pallet_profiles::{ProfileUpdate, Error as ProfilesError};
    use pallet_profile_follows::Error as ProfileFollowsError;
    use pallet_reactions::{ReactionId, ReactionKind, PostReactionScores, Error as ReactionsError};
    use pallet_scores::ScoringAction;
    use pallet_spaces::{SpaceById, SpaceUpdate, Error as SpacesError};
    use pallet_space_follows::Error as SpaceFollowsError;
    use pallet_space_ownership::Error as SpaceOwnershipError;
    use pallet_moderation::{EntityId, EntityStatus, ReportId};
    use pallet_utils::{SpaceId, Error as UtilsError, User, Content, Module as Utils};
    use sp_runtime::traits::Zero;

    impl_outer_origin! {
        pub enum Origin for TestRuntime {}
    }

    #[derive(Clone, Eq, PartialEq)]
    pub struct TestRuntime;

    parameter_types! {
        pub const BlockHashCount: u64 = 250;
        pub const MaximumBlockWeight: Weight = 1024;
        pub const MaximumBlockLength: u32 = 2 * 1024;
        pub const AvailableBlockRatio: Perbill = Perbill::from_percent(75);
    }

    impl system::Trait for TestRuntime {
        type BaseCallFilter = ();
        type Origin = Origin;
        type Call = ();
        type Index = u64;
        type BlockNumber = u64;
        type Hash = H256;
        type Hashing = BlakeTwo256;
        type AccountId = u64;
        type Lookup = IdentityLookup<Self::AccountId>;
        type Header = Header;
        type Event = ();
        type BlockHashCount = BlockHashCount;
        type MaximumBlockWeight = MaximumBlockWeight;
        type DbWeight = ();
        type BlockExecutionWeight = ();
        type ExtrinsicBaseWeight = ();
        type MaximumExtrinsicWeight = MaximumBlockWeight;
        type MaximumBlockLength = MaximumBlockLength;
        type AvailableBlockRatio = AvailableBlockRatio;
        type Version = ();
        type ModuleToIndex = ();
        type AccountData = pallet_balances::AccountData<u64>;
        type OnNewAccount = ();
        type OnKilledAccount = ();
    }

    parameter_types! {
        pub const MinimumPeriod: u64 = 5;
    }

    impl pallet_timestamp::Trait for TestRuntime {
        type Moment = u64;
        type OnTimestampSet = ();
        type MinimumPeriod = MinimumPeriod;
    }

    parameter_types! {
        pub const ExistentialDeposit: u64 = 1;
    }

    impl pallet_balances::Trait for TestRuntime {
        type Balance = u64;
        type DustRemoval = ();
        type Event = ();
        type ExistentialDeposit = ExistentialDeposit;
        type AccountStore = System;
    }

    parameter_types! {
      pub const MinHandleLen: u32 = 5;
      pub const MaxHandleLen: u32 = 50;
    }

    impl pallet_utils::Trait for TestRuntime {
        type Event = ();
        type Currency = Balances;
        type MinHandleLen = MinHandleLen;
        type MaxHandleLen = MaxHandleLen;
    }

    use pallet_permissions::default_permissions::DefaultSpacePermissions;

    impl pallet_permissions::Trait for TestRuntime {
        type DefaultSpacePermissions = DefaultSpacePermissions;
    }

    parameter_types! {
        pub const MaxCommentDepth: u32 = 10;
    }

    impl pallet_posts::Trait for TestRuntime {
        type Event = ();
        type MaxCommentDepth = MaxCommentDepth;
        type PostScores = Scores;
        type AfterPostUpdated = PostHistory;
        type IsPostBlocked = Moderation;
    }

    parameter_types! {}

    impl pallet_post_history::Trait for TestRuntime {}

    parameter_types! {}

    impl pallet_profile_follows::Trait for TestRuntime {
        type Event = ();
        type BeforeAccountFollowed = Scores;
        type BeforeAccountUnfollowed = Scores;
    }

    parameter_types! {}

    impl pallet_profiles::Trait for TestRuntime {
        type Event = ();
        type AfterProfileUpdated = ProfileHistory;
    }

    parameter_types! {}

    impl pallet_profile_history::Trait for TestRuntime {}

    parameter_types! {}

    impl pallet_reactions::Trait for TestRuntime {
        type Event = ();
        type PostReactionScores = Scores;
    }

    parameter_types! {
        pub const MaxUsersToProcessPerDeleteRole: u16 = 40;
    }

    impl pallet_roles::Trait for TestRuntime {
        type Event = ();
        type MaxUsersToProcessPerDeleteRole = MaxUsersToProcessPerDeleteRole;
        type Spaces = Spaces;
        type SpaceFollows = SpaceFollows;
        type IsAccountBlocked = Moderation;
        type IsContentBlocked = Moderation;
    }

    parameter_types! {
        pub const FollowSpaceActionWeight: i16 = 7;
        pub const FollowAccountActionWeight: i16 = 3;

        pub const SharePostActionWeight: i16 = 7;
        pub const UpvotePostActionWeight: i16 = 5;
        pub const DownvotePostActionWeight: i16 = -3;

        pub const CreateCommentActionWeight: i16 = 5;
        pub const ShareCommentActionWeight: i16 = 5;
        pub const UpvoteCommentActionWeight: i16 = 4;
        pub const DownvoteCommentActionWeight: i16 = -2;
    }

    impl pallet_scores::Trait for TestRuntime {
        type Event = ();

        type FollowSpaceActionWeight = FollowSpaceActionWeight;
        type FollowAccountActionWeight = FollowAccountActionWeight;

        type SharePostActionWeight = SharePostActionWeight;
        type UpvotePostActionWeight = UpvotePostActionWeight;
        type DownvotePostActionWeight = DownvotePostActionWeight;

        type CreateCommentActionWeight = CreateCommentActionWeight;
        type ShareCommentActionWeight = ShareCommentActionWeight;
        type UpvoteCommentActionWeight = UpvoteCommentActionWeight;
        type DownvoteCommentActionWeight = DownvoteCommentActionWeight;
    }

    parameter_types! {}

    impl pallet_space_follows::Trait for TestRuntime {
        type Event = ();
        type BeforeSpaceFollowed = Scores;
        type BeforeSpaceUnfollowed = Scores;
    }

    parameter_types! {}

    impl pallet_space_ownership::Trait for TestRuntime {
        type Event = ();
    }

    const HANDLE_DEPOSIT: u64 = 5;
    parameter_types! {
        pub const HandleDeposit: u64 = HANDLE_DEPOSIT;
    }

    impl pallet_spaces::Trait for TestRuntime {
        type Event = ();
        type Currency = Balances;
        type Roles = Roles;
        type SpaceFollows = SpaceFollows;
        type BeforeSpaceCreated = SpaceFollows;
        type AfterSpaceUpdated = SpaceHistory;
        type IsAccountBlocked = Moderation;
        type IsContentBlocked = Moderation;
        type HandleDeposit = HandleDeposit;
    }

    parameter_types! {}

    impl pallet_space_history::Trait for TestRuntime {}

    parameter_types! {
        pub const DefaultAutoblockThreshold: u16 = 20;
    }

    impl pallet_moderation::Trait for TestRuntime {
        type Event = ();
        type DefaultAutoblockThreshold = DefaultAutoblockThreshold;
    }

    type System = system::Module<TestRuntime>;
    type Balances = pallet_balances::Module<TestRuntime>;

    type Posts = pallet_posts::Module<TestRuntime>;
    type PostHistory = pallet_post_history::Module<TestRuntime>;
    type ProfileFollows = pallet_profile_follows::Module<TestRuntime>;
    type Profiles = pallet_profiles::Module<TestRuntime>;
    type ProfileHistory = pallet_profile_history::Module<TestRuntime>;
    type Reactions = pallet_reactions::Module<TestRuntime>;
    type Roles = pallet_roles::Module<TestRuntime>;
    type Scores = pallet_scores::Module<TestRuntime>;
    type SpaceFollows = pallet_space_follows::Module<TestRuntime>;
    type SpaceHistory = pallet_space_history::Module<TestRuntime>;
    type SpaceOwnership = pallet_space_ownership::Module<TestRuntime>;
    type Spaces = pallet_spaces::Module<TestRuntime>;
    type Moderation = pallet_moderation::Module<TestRuntime>;

    pub type AccountId = u64;
    type BlockNumber = u64;


    pub struct ExtBuilder;

    // TODO: make created space/post/comment configurable or by default
    impl ExtBuilder {
        fn configure_storages(storage: &mut Storage) {
            let mut accounts = Vec::new();
            for account in ACCOUNT1..=ACCOUNT3 {
                accounts.push(account);
            }

            let _ = pallet_balances::GenesisConfig::<TestRuntime> {
                balances: accounts.iter().cloned().map(|k|(k, 100)).collect()
            }.assimilate_storage(storage);
        }

        /// Default ext configuration with BlockNumber 1
        pub fn build() -> TestExternalities {
            let mut storage = system::GenesisConfig::default()
                .build_storage::<TestRuntime>()
                .unwrap();

            Self::configure_storages(&mut storage);

            let mut ext = TestExternalities::from(storage);
            ext.execute_with(|| System::set_block_number(1));

            ext
        }

        /// Custom ext configuration with SpaceId 1 and BlockNumber 1
        pub fn build_with_space() -> TestExternalities {
            let mut storage = system::GenesisConfig::default()
                .build_storage::<TestRuntime>()
                .unwrap();

            Self::configure_storages(&mut storage);

            let mut ext = TestExternalities::from(storage);
            ext.execute_with(|| {
                System::set_block_number(1);
                assert_ok!(_create_default_space());
            });

            ext
        }

        /// Custom ext configuration with SpaceId 1, PostId 1 and BlockNumber 1
        pub fn build_with_post() -> TestExternalities {
            let mut storage = system::GenesisConfig::default()
                .build_storage::<TestRuntime>()
                .unwrap();

            Self::configure_storages(&mut storage);

            let mut ext = TestExternalities::from(storage);
            ext.execute_with(|| {
                System::set_block_number(1);
                assert_ok!(_create_default_space());
                assert_ok!(_create_default_post());
            });

            ext
        }

        /// Custom ext configuration with SpaceId 1, PostId 1, PostId 2 (as comment) and BlockNumber 1
        pub fn build_with_comment() -> TestExternalities {
            let mut storage = system::GenesisConfig::default()
                .build_storage::<TestRuntime>()
                .unwrap();

            Self::configure_storages(&mut storage);

            let mut ext = TestExternalities::from(storage);
            ext.execute_with(|| {
                System::set_block_number(1);
                assert_ok!(_create_default_space());
                assert_ok!(_create_default_post());
                assert_ok!(_create_default_comment());
            });

            ext
        }

        /// Custom ext configuration with pending ownership transfer without Space
        pub fn build_with_pending_ownership_transfer_no_space() -> TestExternalities {
            let mut storage = system::GenesisConfig::default()
                .build_storage::<TestRuntime>()
                .unwrap();

            Self::configure_storages(&mut storage);

            let mut ext = TestExternalities::from(storage);
            ext.execute_with(|| {
                System::set_block_number(1);

                assert_ok!(_create_default_space());
                assert_ok!(_transfer_default_space_ownership());

                <SpaceById<TestRuntime>>::remove(SPACE1);
            });

            ext
        }

        /// Custom ext configuration with specified permissions granted (includes SpaceId 1)
        pub fn build_with_a_few_roles_granted_to_account2(perms: Vec<SP>) -> TestExternalities {
            let mut storage = system::GenesisConfig::default()
                .build_storage::<TestRuntime>()
                .unwrap();

            Self::configure_storages(&mut storage);

            let mut ext = TestExternalities::from(storage);
            ext.execute_with(|| {
                System::set_block_number(1);
                let user = User::Account(ACCOUNT2);

                assert_ok!(_create_default_space());

                assert_ok!(_create_role(
                    None,
                    None,
                    None,
                    None,
                    Some(perms)
                ));
                // RoleId 1
                assert_ok!(_create_default_role()); // RoleId 2

                assert_ok!(_grant_role(None, Some(ROLE1), Some(vec![user.clone()])));
                assert_ok!(_grant_role(None, Some(ROLE2), Some(vec![user])));
            });

            ext
        }

        /// Custom ext configuration with space follow without Space
        pub fn build_with_space_follow_no_space() -> TestExternalities {
            let mut storage = system::GenesisConfig::default()
                .build_storage::<TestRuntime>()
                .unwrap();

            Self::configure_storages(&mut storage);

            let mut ext = TestExternalities::from(storage);
            ext.execute_with(|| {
                System::set_block_number(1);

                assert_ok!(_create_default_space());
                assert_ok!(_default_follow_space());

                <SpaceById<TestRuntime>>::remove(SPACE1);
            });

            ext
        }
    }


    /* Integrated tests mocks */

    const ACCOUNT1: AccountId = 1;
    const ACCOUNT2: AccountId = 2;
    const ACCOUNT3: AccountId = 3;

    const SPACE1: SpaceId = 1001;
    const SPACE2: SpaceId = 1002;

    const POST1: PostId = 1;
    const POST2: PostId = 2;
    const POST3: PostId = 3;

    const REACTION1: ReactionId = 1;
    const REACTION2: ReactionId = 2;

    /// Lowercase a handle and then try to find a space id by it.
    fn find_space_id_by_handle(handle: Vec<u8>) -> Option<SpaceId> {
        let lc_handle = Utils::<TestRuntime>::lowercase_handle(handle);
        Spaces::space_id_by_handle(lc_handle)
    }

    fn space_handle() -> Vec<u8> {
        b"Space_Handle".to_vec()
    }

    fn space_handle1() -> Vec<u8> {
        b"space_handle2".to_vec()
    }

    /// Returns an invalid cropped IPFS CID.
    fn invalid_ipfs_content() -> Content {
        Content::IPFS(b"QmV9tSDx9UiPeWExXEeH6aoDvmihvx6j".to_vec())
    }

    fn space_content_ipfs() -> Content {
        Content::IPFS(b"bafyreib3mgbou4xln42qqcgj6qlt3cif35x4ribisxgq7unhpun525l54e".to_vec())
    }

    fn updated_space_content() -> Content {
        Content::IPFS(b"QmRAQB6YaCyidP37UdDnjFY5vQuiBrcqdyoW2CuDgwxkD4".to_vec())
    }

    fn space_update(
        parent_id: Option<Option<SpaceId>>,
        handle: Option<Option<Vec<u8>>>,
        content: Option<Content>,
        hidden: Option<bool>,
        permissions: Option<Option<SpacePermissions>>,
    ) -> SpaceUpdate {
        SpaceUpdate {
            parent_id,
            handle,
            content,
            hidden,
            permissions,
        }
    }

    fn post_content_ipfs() -> Content {
        Content::IPFS(b"bafyreidzue2dtxpj6n4x5mktrt7las5wz5diqma47zr25uau743dhe76we".to_vec())
    }

    fn updated_post_content() -> Content {
        Content::IPFS(b"bafyreifw4omlqpr3nqm32bueugbodkrdne7owlkxgg7ul2qkvgrnkt3g3u".to_vec())
    }

    fn post_update(
        space_id: Option<SpaceId>,
        content: Option<Content>,
        hidden: Option<bool>,
    ) -> PostUpdate {
        PostUpdate {
            space_id,
            content,
            hidden,
        }
    }

    fn comment_content_ipfs() -> Content {
        Content::IPFS(b"bafyreib6ceowavccze22h2x4yuwagsnym2c66gs55mzbupfn73kd6we7eu".to_vec())
    }

    fn reply_content_ipfs() -> Content {
        Content::IPFS(b"QmYA2fn8cMbVWo4v95RwcwJVyQsNtnEwHerfWR8UNtEwoE".to_vec())
    }

    fn profile_content_ipfs() -> Content {
        Content::IPFS(b"QmRAQB6YaCyidP37UdDnjFY5vQuiaRtqdyoW2CuDgwxkA5".to_vec())
    }

    fn reaction_upvote() -> ReactionKind {
        ReactionKind::Upvote
    }

    fn reaction_downvote() -> ReactionKind {
        ReactionKind::Downvote
    }

    fn scoring_action_upvote_post() -> ScoringAction {
        ScoringAction::UpvotePost
    }

    fn scoring_action_downvote_post() -> ScoringAction {
        ScoringAction::DownvotePost
    }

    fn scoring_action_share_post() -> ScoringAction {
        ScoringAction::SharePost
    }

    fn scoring_action_create_comment() -> ScoringAction {
        ScoringAction::CreateComment
    }

    fn scoring_action_upvote_comment() -> ScoringAction {
        ScoringAction::UpvoteComment
    }

    fn scoring_action_downvote_comment() -> ScoringAction {
        ScoringAction::DownvoteComment
    }

    fn scoring_action_share_comment() -> ScoringAction {
        ScoringAction::ShareComment
    }

    fn scoring_action_follow_space() -> ScoringAction {
        ScoringAction::FollowSpace
    }

    fn scoring_action_follow_account() -> ScoringAction {
        ScoringAction::FollowAccount
    }

    fn extension_regular_post() -> PostExtension {
        PostExtension::RegularPost
    }

    fn extension_comment(parent_id: Option<PostId>, root_post_id: PostId) -> PostExtension {
        PostExtension::Comment(Comment { parent_id, root_post_id })
    }

    fn extension_shared_post(post_id: PostId) -> PostExtension {
        PostExtension::SharedPost(post_id)
    }

    fn _create_default_space() -> DispatchResult {
        _create_space(None, None, None, None, None)
    }

    fn _create_space(
        origin: Option<Origin>,
        parent_id_opt: Option<Option<SpaceId>>,
        handle: Option<Option<Vec<u8>>>,
        content: Option<Content>,
        permissions: Option<Option<SpacePermissions>>
    ) -> DispatchResult {
        Spaces::create_space(
            origin.unwrap_or_else(|| Origin::signed(ACCOUNT1)),
            parent_id_opt.unwrap_or(None),
            handle.unwrap_or_else(|| Some(self::space_handle())),
            content.unwrap_or_else(self::space_content_ipfs),
            permissions.unwrap_or(None)
        )
    }

    fn _update_space(
        origin: Option<Origin>,
        space_id: Option<SpaceId>,
        update: Option<SpaceUpdate>,
    ) -> DispatchResult {
        Spaces::update_space(
            origin.unwrap_or_else(|| Origin::signed(ACCOUNT1)),
            space_id.unwrap_or(SPACE1),
            update.unwrap_or_else(|| self::space_update(None, None, None, None, None)),
        )
    }

    fn _default_follow_space() -> DispatchResult {
        _follow_space(None, None)
    }

    fn _follow_space(origin: Option<Origin>, space_id: Option<SpaceId>) -> DispatchResult {
        SpaceFollows::follow_space(
            origin.unwrap_or_else(|| Origin::signed(ACCOUNT2)),
            space_id.unwrap_or(SPACE1),
        )
    }

    fn _default_unfollow_space() -> DispatchResult {
        _unfollow_space(None, None)
    }

    fn _unfollow_space(origin: Option<Origin>, space_id: Option<SpaceId>) -> DispatchResult {
        SpaceFollows::unfollow_space(
            origin.unwrap_or_else(|| Origin::signed(ACCOUNT2)),
            space_id.unwrap_or(SPACE1),
        )
    }

    fn _create_default_post() -> DispatchResult {
        _create_post(None, None, None, None)
    }

    fn _create_post(
        origin: Option<Origin>,
        space_id_opt: Option<Option<SpaceId>>,
        extension: Option<PostExtension>,
        content: Option<Content>,
    ) -> DispatchResult {
        Posts::create_post(
            origin.unwrap_or_else(|| Origin::signed(ACCOUNT1)),
            space_id_opt.unwrap_or(Some(SPACE1)),
            extension.unwrap_or_else(self::extension_regular_post),
            content.unwrap_or_else(self::post_content_ipfs),
        )
    }

    fn _update_post(
        origin: Option<Origin>,
        post_id: Option<PostId>,
        update: Option<PostUpdate>,
    ) -> DispatchResult {
        Posts::update_post(
            origin.unwrap_or_else(|| Origin::signed(ACCOUNT1)),
            post_id.unwrap_or(POST1),
            update.unwrap_or_else(|| self::post_update(None, None, None)),
        )
    }

    fn _create_default_comment() -> DispatchResult {
        _create_comment(None, None, None, None)
    }

    fn _create_comment(
        origin: Option<Origin>,
        post_id: Option<PostId>,
        parent_id: Option<Option<PostId>>,
        content: Option<Content>,
    ) -> DispatchResult {
        _create_post(
            origin,
            Some(None),
            Some(self::extension_comment(
                parent_id.unwrap_or(None),
                post_id.unwrap_or(POST1),
            )),
            Some(content.unwrap_or_else(self::comment_content_ipfs)),
        )
    }

    fn _update_comment(
        origin: Option<Origin>,
        post_id: Option<PostId>,
        update: Option<PostUpdate>,
    ) -> DispatchResult {
        _update_post(
            origin,
            Some(post_id.unwrap_or(POST2)),
            Some(update.unwrap_or_else(||
                self::post_update(None, Some(self::reply_content_ipfs()), None))
            ),
        )
    }

    fn _create_default_post_reaction() -> DispatchResult {
        _create_post_reaction(None, None, None)
    }

    fn _create_default_comment_reaction() -> DispatchResult {
        _create_comment_reaction(None, None, None)
    }

    fn _create_post_reaction(
        origin: Option<Origin>,
        post_id: Option<PostId>,
        kind: Option<ReactionKind>,
    ) -> DispatchResult {
        Reactions::create_post_reaction(
            origin.unwrap_or_else(|| Origin::signed(ACCOUNT1)),
            post_id.unwrap_or(POST1),
            kind.unwrap_or_else(self::reaction_upvote),
        )
    }

    fn _create_comment_reaction(
        origin: Option<Origin>,
        post_id: Option<PostId>,
        kind: Option<ReactionKind>,
    ) -> DispatchResult {
        _create_post_reaction(origin, Some(post_id.unwrap_or(2)), kind)
    }

    fn _update_post_reaction(
        origin: Option<Origin>,
        post_id: Option<PostId>,
        reaction_id: ReactionId,
        kind: Option<ReactionKind>,
    ) -> DispatchResult {
        Reactions::update_post_reaction(
            origin.unwrap_or_else(|| Origin::signed(ACCOUNT1)),
            post_id.unwrap_or(POST1),
            reaction_id,
            kind.unwrap_or_else(self::reaction_upvote),
        )
    }

    fn _update_comment_reaction(
        origin: Option<Origin>,
        post_id: Option<PostId>,
        reaction_id: ReactionId,
        kind: Option<ReactionKind>,
    ) -> DispatchResult {
        _update_post_reaction(origin, Some(post_id.unwrap_or(2)), reaction_id, kind)
    }

    fn _delete_post_reaction(
        origin: Option<Origin>,
        post_id: Option<PostId>,
        reaction_id: ReactionId,
    ) -> DispatchResult {
        Reactions::delete_post_reaction(
            origin.unwrap_or_else(|| Origin::signed(ACCOUNT1)),
            post_id.unwrap_or(POST1),
            reaction_id,
        )
    }

    fn _delete_comment_reaction(
        origin: Option<Origin>,
        post_id: Option<PostId>,
        reaction_id: ReactionId,
    ) -> DispatchResult {
        _delete_post_reaction(origin, Some(post_id.unwrap_or(2)), reaction_id)
    }

    fn _create_default_profile() -> DispatchResult {
        _create_profile(None, None)
    }

    fn _create_profile(
        origin: Option<Origin>,
        content: Option<Content>
    ) -> DispatchResult {
        Profiles::create_profile(
            origin.unwrap_or_else(|| Origin::signed(ACCOUNT1)),
            content.unwrap_or_else(self::profile_content_ipfs),
        )
    }

    fn _update_profile(
        origin: Option<Origin>,
        content: Option<Content>
    ) -> DispatchResult {
        Profiles::update_profile(
            origin.unwrap_or_else(|| Origin::signed(ACCOUNT1)),
            ProfileUpdate {
                content,
            },
        )
    }

    fn _default_follow_account() -> DispatchResult {
        _follow_account(None, None)
    }

    fn _follow_account(origin: Option<Origin>, account: Option<AccountId>) -> DispatchResult {
        ProfileFollows::follow_account(
            origin.unwrap_or_else(|| Origin::signed(ACCOUNT2)),
            account.unwrap_or(ACCOUNT1),
        )
    }

    fn _default_unfollow_account() -> DispatchResult {
        _unfollow_account(None, None)
    }

    fn _unfollow_account(origin: Option<Origin>, account: Option<AccountId>) -> DispatchResult {
        ProfileFollows::unfollow_account(
            origin.unwrap_or_else(|| Origin::signed(ACCOUNT2)),
            account.unwrap_or(ACCOUNT1),
        )
    }

    fn _score_post_on_reaction_with_id(
        account: AccountId,
        post_id: PostId,
        kind: ReactionKind,
    ) -> DispatchResult {
        if let Some(ref mut post) = Posts::post_by_id(post_id) {
            Scores::score_post_on_reaction(account, post, kind)
        } else {
            panic!("Test error. Post\\Comment with specified ID not found.");
        }
    }

    fn _score_post_on_reaction(
        account: AccountId,
        post: &mut Post<TestRuntime>,
        kind: ReactionKind,
    ) -> DispatchResult {
        Scores::score_post_on_reaction(account, post, kind)
    }

    fn _transfer_default_space_ownership() -> DispatchResult {
        _transfer_space_ownership(None, None, None)
    }

    fn _transfer_space_ownership(
        origin: Option<Origin>,
        space_id: Option<SpaceId>,
        transfer_to: Option<AccountId>,
    ) -> DispatchResult {
        SpaceOwnership::transfer_space_ownership(
            origin.unwrap_or_else(|| Origin::signed(ACCOUNT1)),
            space_id.unwrap_or(SPACE1),
            transfer_to.unwrap_or(ACCOUNT2),
        )
    }

    fn _accept_default_pending_ownership() -> DispatchResult {
        _accept_pending_ownership(None, None)
    }

    fn _accept_pending_ownership(origin: Option<Origin>, space_id: Option<SpaceId>) -> DispatchResult {
        SpaceOwnership::accept_pending_ownership(
            origin.unwrap_or_else(|| Origin::signed(ACCOUNT2)),
            space_id.unwrap_or(SPACE1),
        )
    }

    fn _reject_default_pending_ownership() -> DispatchResult {
        _reject_pending_ownership(None, None)
    }

    fn _reject_default_pending_ownership_by_current_owner() -> DispatchResult {
        _reject_pending_ownership(Some(Origin::signed(ACCOUNT1)), None)
    }

    fn _reject_pending_ownership(origin: Option<Origin>, space_id: Option<SpaceId>) -> DispatchResult {
        SpaceOwnership::reject_pending_ownership(
            origin.unwrap_or_else(|| Origin::signed(ACCOUNT2)),
            space_id.unwrap_or(SPACE1),
        )
    }
    /* ---------------------------------------------------------------------------------------------- */

    // TODO: fix copy-paste from pallet_roles
    /* Roles pallet mocks */

    type RoleId = u64;

    const ROLE1: RoleId = 1;
    const ROLE2: RoleId = 2;

    fn default_role_content_ipfs() -> Content {
        Content::IPFS(b"QmRAQB6YaCyidP37UdDnjFY5vQuiBrcqdyoW1CuDgwxkD4".to_vec())
    }

    /// Permissions Set that includes next permission: ManageRoles
    fn permission_set_default() -> Vec<SpacePermission> {
        vec![SP::ManageRoles]
    }


    pub fn _create_default_role() -> DispatchResult {
        _create_role(None, None, None, None, None)
    }

    pub fn _create_role(
        origin: Option<Origin>,
        space_id: Option<SpaceId>,
        time_to_live: Option<Option<BlockNumber>>,
        content: Option<Content>,
        permissions: Option<Vec<SpacePermission>>,
    ) -> DispatchResult {
        Roles::create_role(
            origin.unwrap_or_else(|| Origin::signed(ACCOUNT1)),
            space_id.unwrap_or(SPACE1),
            time_to_live.unwrap_or_default(), // Should return 'None'
            content.unwrap_or_else(self::default_role_content_ipfs),
            permissions.unwrap_or_else(self::permission_set_default),
        )
    }

    pub fn _grant_default_role() -> DispatchResult {
        _grant_role(None, None, None)
    }

    pub fn _grant_role(
        origin: Option<Origin>,
        role_id: Option<RoleId>,
        users: Option<Vec<User<AccountId>>>,
    ) -> DispatchResult {
        Roles::grant_role(
            origin.unwrap_or_else(|| Origin::signed(ACCOUNT1)),
            role_id.unwrap_or(ROLE1),
            users.unwrap_or_else(|| vec![User::Account(ACCOUNT2)]),
        )
    }

    pub fn _delete_default_role() -> DispatchResult {
        _delete_role(None, None)
    }

    pub fn _delete_role(
        origin: Option<Origin>,
        role_id: Option<RoleId>,
    ) -> DispatchResult {
        Roles::delete_role(
            origin.unwrap_or_else(|| Origin::signed(ACCOUNT1)),
            role_id.unwrap_or(ROLE1),
        )
    }
    /* ---------------------------------------------------------------------------------------------- */
    // Moderation pallet mocks
    pub(crate) const REPORT1: ReportId = 1;

    pub(crate) fn valid_content_ipfs_1() -> Content {
        Content::IPFS(b"QmRAQB6YaCaidP37UdDnjFY5aQuiBrbqdyoW1CaDgwxkD4".to_vec())
    }

    pub(crate) fn _report_default_entity() -> DispatchResult {
        _report_entity(None, None, None, None)
    }

    pub(crate) fn _report_entity(
        origin: Option<Origin>,
        entity: Option<EntityId<AccountId>>,
        scope: Option<SpaceId>,
        reason: Option<Content>,
    ) -> DispatchResult {
        Moderation::report_entity(
            origin.unwrap_or_else(|| Origin::signed(ACCOUNT1)),
            entity.unwrap_or(EntityId::Post(POST1)),
            scope.unwrap_or(SPACE1),
            reason.unwrap_or_else(|| self::valid_content_ipfs_1()),
        )
    }

    pub(crate) fn _suggest_entity_status(
        origin: Option<Origin>,
        entity: Option<EntityId<AccountId>>,
        scope: Option<SpaceId>,
        status: Option<Option<EntityStatus>>,
        report_id_opt: Option<Option<ReportId>>,
    ) -> DispatchResult {
        Moderation::suggest_entity_status(
            origin.unwrap_or_else(|| Origin::signed(ACCOUNT1)),
            entity.unwrap_or(EntityId::Post(POST1)),
            scope.unwrap_or(SPACE1),
            status.unwrap_or(Some(EntityStatus::Blocked)),
            report_id_opt.unwrap_or(Some(REPORT1)),
        )
    }

    pub(crate) fn _update_entity_status(
        origin: Option<Origin>,
        entity: Option<EntityId<AccountId>>,
        scope: Option<SpaceId>,
        status_opt: Option<Option<EntityStatus>>,
    ) -> DispatchResult {
        Moderation::update_entity_status(
            origin.unwrap_or_else(|| Origin::signed(ACCOUNT1)),
            entity.unwrap_or(EntityId::Post(POST1)),
            scope.unwrap_or(SPACE1),
            status_opt.unwrap_or(Some(EntityStatus::Allowed)),
        )
    }

    pub(crate) fn _delete_entity_status(
        origin: Option<Origin>,
        entity: Option<EntityId<AccountId>>,
        scope: Option<SpaceId>,
    ) -> DispatchResult {
        Moderation::delete_entity_status(
            origin.unwrap_or_else(|| Origin::signed(ACCOUNT1)),
            entity.unwrap_or(EntityId::Post(POST1)),
            scope.unwrap_or(SPACE1),
        )
    }
    /*------------------------------------------------------------------------------------------------*/
    // Moderation tests

    #[test]
    fn create_space_should_fail_with_content_is_blocked() {
        ExtBuilder::build_with_post().execute_with(|| {
            assert_ok!(
                _update_entity_status(
                    None,
                    Some(EntityId::Content(space_content_ipfs())),
                    Some(SPACE1),
                    Some(Some(EntityStatus::Blocked))
                )
            );
            assert_noop!(
                _create_space(
                    None,
                    Some(Some(SPACE1)),
                    Some(Some(space_handle1())),
                    Some(space_content_ipfs())
                ), UtilsError::<TestRuntime>::ContentIsBlocked
            );
        });
    }

    #[test]
    fn create_space_should_fail_with_account_is_blocked() {
        ExtBuilder::build_with_post().execute_with(|| {
            assert_ok!(
                _update_entity_status(
                    None,
                    Some(EntityId::Account(ACCOUNT1)),
                    Some(SPACE1),
                    Some(Some(EntityStatus::Blocked))
                )
            );
            assert_noop!(
                _create_space(
                    None,
                    Some(Some(SPACE1)),
                    Some(Some(space_handle1())),
                    None
                ), UtilsError::<TestRuntime>::AccountIsBlocked
            );
        });
    }

    #[test]
    fn update_space_should_fail_with_account_is_blocked() {
        ExtBuilder::build_with_post().execute_with(|| {
            assert_ok!(
                _update_entity_status(
                    None,
                    Some(EntityId::Account(ACCOUNT1)),
                    Some(SPACE1),
                    Some(Some(EntityStatus::Blocked))
                )
            );
            assert_noop!(
                _update_space(
                    None,
                    None,
                    Some(
                        self::space_update(
                            None,
                            Some(Some(space_handle1())),
                            Some(valid_content_ipfs_1()),
                            Some(true),
                            Some(Some(SpacePermissions {
                                none: None,
                                everyone: None,
                                follower: None,
                                space_owner: None
                            })),
                        )
                )), UtilsError::<TestRuntime>::AccountIsBlocked
            );
        });
    }

    #[test]
    fn update_space_should_fail_with_content_is_blocked() {
        ExtBuilder::build_with_post().execute_with(|| {
            assert_ok!(
                _update_entity_status(
                    None,
                    Some(EntityId::Content(valid_content_ipfs_1())),
                    Some(SPACE1),
                    Some(Some(EntityStatus::Blocked))
                )
            );
            assert_noop!(
                _update_space(
                    None,
                    None,
                    Some(
                        self::space_update(
                            None,
                            Some(Some(space_handle())),
                            Some(valid_content_ipfs_1()),
                            Some(true),
                            Some(Some(SpacePermissions {
                                none: None,
                                everyone: None,
                                follower: None,
                                space_owner: None
                            })),
                        )
                )), UtilsError::<TestRuntime>::ContentIsBlocked
            );
        });
    }

    #[test]
    fn create_post_should_fail_with_content_is_blocked() {
        ExtBuilder::build_with_post().execute_with(|| {
            assert_ok!(
                _update_entity_status(
                    None,
                    Some(EntityId::Content(valid_content_ipfs_1())),
                    Some(SPACE1),
                    Some(Some(EntityStatus::Blocked))
                )
            );
            assert_noop!(
                _create_post(
                    None,
                    None,
                    None,
                    Some(valid_content_ipfs_1()),
                ), UtilsError::<TestRuntime>::ContentIsBlocked
            );
        });
    }

    #[test]
    fn create_post_should_fail_with_account_is_blocked() {
        ExtBuilder::build_with_post().execute_with(|| {
            assert_ok!(
                _update_entity_status(
                    None,
                    Some(EntityId::Account(ACCOUNT1)),
                    Some(SPACE1),
                    Some(Some(EntityStatus::Blocked))
                )
            );
            assert_noop!(
                _create_post(
                    None,
                    None,
                    None,
                    None
                ), UtilsError::<TestRuntime>::AccountIsBlocked
            );
        });
    }

    #[test]
    fn update_post_should_fail_with_content_is_blocked() {
        ExtBuilder::build_with_post().execute_with(|| {
            assert_ok!(
                _update_entity_status(
                    None,
                    Some(EntityId::Content(valid_content_ipfs_1())),
                    Some(SPACE1),
                    Some(Some(EntityStatus::Blocked))
                )
            );
            assert_noop!(
                _update_post(
                    None, // From ACCOUNT1 (has default permission to UpdateOwnPosts)
                    None,
                    Some(
                        self::post_update(
                            None,
                            Some(valid_content_ipfs_1()),
                            Some(true)
                        )
                    )
                ), UtilsError::<TestRuntime>::ContentIsBlocked
            );
        });
    }

    #[test]
    fn update_post_should_fail_with_account_is_blocked() {
        ExtBuilder::build_with_post().execute_with(|| {
            assert_ok!(
                _update_entity_status(
                    None,
                    Some(EntityId::Account(ACCOUNT1)),
                    Some(SPACE1),
                    Some(Some(EntityStatus::Blocked))
                )
            );
            assert_noop!(
                _update_post(
                    None, // From ACCOUNT1 (has default permission to UpdateOwnPosts)
                    None,
                    Some(
                        self::post_update(
                            None,
                            Some(valid_content_ipfs_1()),
                            Some(true)
                        )
                    )
                ), UtilsError::<TestRuntime>::AccountIsBlocked
            );
        });
    }

    // FIXME: uncomment when `update_post` will be able to move post from one space to another
    /*
    #[test]
    fn update_post_should_fail_with_post_is_blocked() {
        ExtBuilder::build_with_post().execute_with(|| {
            assert_ok!(
                _update_entity_status(
                    None,
                    Some(EntityId::Post(POST1)),
                    Some(SPACE1),
                    Some(Some(EntityStatus::Blocked))
                )
            );
            assert_noop!(
                _update_post(
                    None, // From ACCOUNT1 (has default permission to UpdateOwnPosts)
                    Some(POST1),
                    Some(
                        self::post_update(
                            Some(SPACE1),
                            None,
                            None
                        )
                    )
                ), UtilsError::<TestRuntime>::PostIsBlocked
            );
        });
    }
    */
    /*---------------------------------------------------------------------------------------------------*/
    // Space tests
    #[test]
    fn create_space_should_work() {
        ExtBuilder::build().execute_with(|| {
            assert_ok!(_create_default_space()); // SpaceId 1

            // Check storages
            assert_eq!(Spaces::space_ids_by_owner(ACCOUNT1), vec![SPACE1]);
            assert_eq!(self::find_space_id_by_handle(self::space_handle()), Some(SPACE1));
            assert_eq!(Spaces::next_space_id(), SPACE2);

            // Check whether data stored correctly
            let space = Spaces::space_by_id(SPACE1).unwrap();

            assert_eq!(space.created.account, ACCOUNT1);
            assert!(space.updated.is_none());
            assert_eq!(space.hidden, false);

            assert_eq!(space.owner, ACCOUNT1);
            assert_eq!(space.handle, Some(self::space_handle()));
            assert_eq!(space.content, self::space_content_ipfs());

            assert_eq!(space.posts_count, 0);
            assert_eq!(space.followers_count, 1);
            assert!(SpaceHistory::edit_history(space.id).is_empty());
            assert_eq!(space.score, 0);

            // Check that the handle deposit has been reserved:
            let reserved_balance = Balances::reserved_balance(ACCOUNT1);
            assert_eq!(reserved_balance, HANDLE_DEPOSIT);
        });
    }

    #[test]
    fn create_space_should_store_handle_lowercase() {
        ExtBuilder::build().execute_with(|| {
            let new_handle: Vec<u8> = b"sPaCe_hAnDlE".to_vec();

            assert_ok!(_create_space(None, None, Some(Some(new_handle.clone())), None, None)); // SpaceId 1

            // Handle should be lowercase in storage and original in struct
            let space = Spaces::space_by_id(SPACE1).unwrap();
            assert_eq!(space.handle, Some(new_handle.clone()));
            assert_eq!(self::find_space_id_by_handle(new_handle), Some(SPACE1));
        });
    }

    #[test]
    fn create_space_should_fail_with_handle_too_short() {
        ExtBuilder::build().execute_with(|| {
            let short_handle: Vec<u8> = vec![65; (MinHandleLen::get() - 1) as usize];

            // Try to catch an error creating a space with too short handle
            assert_noop!(_create_space(
                None,
                None,
                Some(Some(short_handle)),
                None,
                None
            ), UtilsError::<TestRuntime>::HandleIsTooShort);
        });
    }

    #[test]
    fn create_space_should_fail_with_handle_too_long() {
        ExtBuilder::build().execute_with(|| {
            let long_handle: Vec<u8> = vec![65; (MaxHandleLen::get() + 1) as usize];

            // Try to catch an error creating a space with too long handle
            assert_noop!(_create_space(
                None,
                None,
                Some(Some(long_handle)),
                None,
                None
            ), UtilsError::<TestRuntime>::HandleIsTooLong);
        });
    }

    #[test]
    fn create_space_should_fail_with_handle_not_unique() {
        ExtBuilder::build().execute_with(|| {
            assert_ok!(_create_default_space());
            // SpaceId 1
            // Try to catch an error creating a space with not unique handle
            assert_noop!(_create_default_space(), SpacesError::<TestRuntime>::SpaceHandleIsNotUnique);
        });
    }

    #[test]
    fn create_space_should_fail_with_handle_contains_invalid_char_at() {
        ExtBuilder::build().execute_with(|| {
            let invalid_handle: Vec<u8> = b"@space_handle".to_vec();

            assert_noop!(_create_space(
                None,
                None,
                Some(Some(invalid_handle)),
                None,
                None
            ), UtilsError::<TestRuntime>::HandleContainsInvalidChars);
        });
    }

    #[test]
    fn create_space_should_fail_with_handle_contains_invalid_char_minus() {
        ExtBuilder::build().execute_with(|| {
            let invalid_handle: Vec<u8> = b"space-handle".to_vec();

            assert_noop!(_create_space(
                None,
                None,
                Some(Some(invalid_handle)),
                None,
                None
            ), UtilsError::<TestRuntime>::HandleContainsInvalidChars);
        });
    }

    #[test]
    fn create_space_should_fail_with_handle_contains_invalid_char_space() {
        ExtBuilder::build().execute_with(|| {
            let invalid_handle: Vec<u8> = b"space handle".to_vec();

            assert_noop!(_create_space(
                None,
                None,
                Some(Some(invalid_handle)),
                None,
                None
            ), UtilsError::<TestRuntime>::HandleContainsInvalidChars);
        });
    }

    #[test]
    fn create_space_should_fail_with_handle_contains_invalid_chars_unicode() {
        ExtBuilder::build().execute_with(|| {
            let invalid_handle: Vec<u8> = String::from("блог_хендл").into_bytes().to_vec();

            assert_noop!(_create_space(
                None,
                None,
                Some(Some(invalid_handle)),
                None,
                None
            ), UtilsError::<TestRuntime>::HandleContainsInvalidChars);
        });
    }

    #[test]
    fn create_space_should_fail_with_invalid_ipfs_cid() {
        ExtBuilder::build().execute_with(|| {
            let content_ipfs = self::invalid_ipfs_content();

            // Try to catch an error creating a space with invalid content
            assert_noop!(_create_space(
                None,
                None,
                None,
                Some(content_ipfs),
                None
            ), UtilsError::<TestRuntime>::InvalidIpfsCid);
        });
    }

    #[test]
    fn update_space_should_work() {
        ExtBuilder::build_with_space().execute_with(|| {
            let new_handle: Vec<u8> = b"new_handle".to_vec();
            let content_ipfs = self::updated_space_content();
            // Space update with ID 1 should be fine

            assert_ok!(_update_space(
                None, // From ACCOUNT1 (has permission as he's an owner)
                None,
                Some(
                    self::space_update(
                        None,
                        Some(Some(new_handle.clone())),
                        Some(content_ipfs.clone()),
                        Some(true),
                        Some(Some(SpacePermissions {
                            none: None,
                            everyone: None,
                            follower: None,
                            space_owner: None
                        })),
                    )
                )
            ));

            // Check whether space updates correctly
            let space = Spaces::space_by_id(SPACE1).unwrap();
            assert_eq!(space.handle, Some(new_handle.clone()));
            assert_eq!(space.content, content_ipfs);
            assert_eq!(space.hidden, true);

            // Check whether history recorded correctly
            let edit_history = &SpaceHistory::edit_history(space.id)[0];
            assert_eq!(edit_history.old_data.handle, Some(Some(self::space_handle())));
            assert_eq!(edit_history.old_data.content, Some(self::space_content_ipfs()));
            assert_eq!(edit_history.old_data.hidden, Some(false));

            assert_eq!(self::find_space_id_by_handle(self::space_handle()), None);
            assert_eq!(self::find_space_id_by_handle(new_handle), Some(SPACE1));

            // Check that the handle deposit has been reserved:
            let reserved_balance = Balances::reserved_balance(ACCOUNT1);
            assert_eq!(reserved_balance, HANDLE_DEPOSIT);
        });
    }

    #[test]
    fn update_space_should_work_with_a_few_roles() {
        ExtBuilder::build_with_a_few_roles_granted_to_account2(vec![SP::UpdateSpace]).execute_with(|| {
            let space_update = self::space_update(
                None,
                Some(Some(b"new_handle".to_vec())),
                Some(self::updated_space_content()),
                Some(true),
                None,
            );

            assert_ok!(_update_space(
                Some(Origin::signed(ACCOUNT2)),
                Some(SPACE1),
                Some(space_update)
            ));
        });
    }

    #[test]
    fn update_space_should_work_with_unreserve_handle() {
        ExtBuilder::build_with_space().execute_with(|| {
            let no_handle = Some(None);
            let space_update = self::space_update(None, no_handle, None, None, None);
            assert_ok!(_update_space(None, None, Some(space_update)));

            // Check that the space handle is unreserved after this update:
            let space = Spaces::space_by_id(SPACE1).unwrap();
            assert_eq!(space.handle, None);

            // Check that the previous space handle has been added to the space history:
            let edit_history = &SpaceHistory::edit_history(space.id)[0];
            assert_eq!(edit_history.old_data.handle, Some(Some(self::space_handle())));
            
            // Check that the previous space handle is not reserved in storage anymore: 
            assert_eq!(self::find_space_id_by_handle(self::space_handle()), None);

            // Check that the handle deposit has been unreserved:
            let reserved_balance = Balances::reserved_balance(ACCOUNT1);
            assert_eq!(reserved_balance, Zero::zero());
        });
    }

    #[test]
    fn update_space_should_fail_with_no_updates_for_space() {
        ExtBuilder::build_with_space().execute_with(|| {
            // Try to catch an error updating a space with no changes
            assert_noop!(_update_space(None, None, None), SpacesError::<TestRuntime>::NoUpdatesForSpace);
        });
    }

    #[test]
    fn update_space_should_fail_with_space_not_found() {
        ExtBuilder::build_with_space().execute_with(|| {
            let new_handle: Vec<u8> = b"new_handle".to_vec();

            // Try to catch an error updating a space with wrong space ID
            assert_noop!(_update_space(
                None,
                Some(SPACE2),
                Some(
                    self::space_update(
                        None,
                        Some(Some(new_handle)),
                        None,
                        None,
                        None,
                    )
                )
            ), SpacesError::<TestRuntime>::SpaceNotFound);
        });
    }

    #[test]
    fn update_space_should_fail_with_no_permission() {
        ExtBuilder::build_with_space().execute_with(|| {
            let new_handle: Vec<u8> = b"new_handle".to_vec();

            // Try to catch an error updating a space with an account that it not permitted
            assert_noop!(_update_space(
                Some(Origin::signed(ACCOUNT2)),
                None,
                Some(
                    self::space_update(
                        None,
                        Some(Some(new_handle)),
                        None,
                        None,
                        None,
                    )
                )
            ), SpacesError::<TestRuntime>::NoPermissionToUpdateSpace);
        });
    }

    #[test]
    fn update_space_should_fail_with_handle_too_short() {
        ExtBuilder::build_with_space().execute_with(|| {
            let short_handle: Vec<u8> = vec![65; (MinHandleLen::get() - 1) as usize];

            // Try to catch an error updating a space with too short handle
            assert_noop!(_update_space(
                None,
                None,
                Some(
                    self::space_update(
                        None,
                        Some(Some(short_handle)),
                        None,
                        None,
                        None,
                    )
                )
            ), UtilsError::<TestRuntime>::HandleIsTooShort);
        });
    }

    #[test]
    fn update_space_should_fail_with_handle_too_long() {
        ExtBuilder::build_with_space().execute_with(|| {
            let long_handle: Vec<u8> = vec![65; (MaxHandleLen::get() + 1) as usize];

            // Try to catch an error updating a space with too long handle
            assert_noop!(_update_space(
                None,
                None,
                Some(
                    self::space_update(
                        None,
                        Some(Some(long_handle)),
                        None,
                        None,
                        None,
                    )
                )
            ), UtilsError::<TestRuntime>::HandleIsTooLong);
        });
    }

    #[test]
    fn update_space_should_fail_with_handle_is_not_unique() {
        ExtBuilder::build_with_space().execute_with(|| {
            let handle: Vec<u8> = b"unique_handle".to_vec();

            assert_ok!(_create_space(
                None,
                None,
                Some(Some(handle.clone())),
                None,
                None
            )); // SpaceId 2 with a custom handle

            // Should fail when updating a space 1 with a handle of a space 2:
            assert_noop!(_update_space(
                None,
                Some(SPACE1),
                Some(
                    self::space_update(
                        None,
                        Some(Some(handle)),
                        None,
                        None,
                        None,
                    )
                )
            ), SpacesError::<TestRuntime>::SpaceHandleIsNotUnique);
        });
    }

    #[test]
    fn update_space_should_fail_with_handle_contains_invalid_char_at() {
        ExtBuilder::build_with_space().execute_with(|| {
            let invalid_handle: Vec<u8> = b"@space_handle".to_vec();

            assert_noop!(_update_space(
                None,
                None,
                Some(
                    self::space_update(
                        None,
                        Some(Some(invalid_handle)),
                        None,
                        None,
                        None,
                    )
                )
            ), UtilsError::<TestRuntime>::HandleContainsInvalidChars);
        });
    }

    #[test]
    fn update_space_should_fail_with_handle_contains_invalid_char_minus() {
        ExtBuilder::build_with_space().execute_with(|| {
            let invalid_handle: Vec<u8> = b"space-handle".to_vec();

            assert_noop!(_update_space(
                None,
                None,
                Some(
                    self::space_update(
                        None,
                        Some(Some(invalid_handle)),
                        None,
                        None,
                        None,
                    )
                )
            ), UtilsError::<TestRuntime>::HandleContainsInvalidChars);
        });
    }

    #[test]
    fn update_space_should_fail_with_handle_contains_invalid_space() {
        ExtBuilder::build_with_space().execute_with(|| {
            let invalid_handle: Vec<u8> = b"space handle".to_vec();

            assert_noop!(_update_space(
                None,
                None,
                Some(
                    self::space_update(
                        None,
                        Some(Some(invalid_handle)),
                        None,
                        None,
                        None,
                    )
                )
            ), UtilsError::<TestRuntime>::HandleContainsInvalidChars);
        });
    }

    #[test]
    fn update_space_should_fail_with_handle_contains_invalid_chars_unicode() {
        ExtBuilder::build_with_space().execute_with(|| {
            let invalid_handle: Vec<u8> = String::from("блог_хендл").into_bytes().to_vec();

            assert_noop!(_update_space(
                None,
                None,
                Some(
                    self::space_update(
                        None,
                        Some(Some(invalid_handle)),
                        None,
                        None,
                        None,
                    )
                )
            ), UtilsError::<TestRuntime>::HandleContainsInvalidChars);
        });
    }

    #[test]
    fn update_space_should_fail_with_invalid_ipfs_cid() {
        ExtBuilder::build_with_space().execute_with(|| {

            // Try to catch an error updating a space with invalid content
            assert_noop!(_update_space(
                None,
                None,
                Some(
                    self::space_update(
                        None,
                        None,
                        Some(self::invalid_ipfs_content()),
                        None,
                        None,
                    )
                )
            ), UtilsError::<TestRuntime>::InvalidIpfsCid);
        });
    }

    #[test]
    fn update_space_should_fail_with_a_few_roles_no_permission() {
        ExtBuilder::build_with_a_few_roles_granted_to_account2(vec![SP::UpdateSpace]).execute_with(|| {
            let space_update = self::space_update(
                None,
                Some(Some(b"new_handle".to_vec())),
                Some(self::updated_space_content()),
                Some(true),
                None,
            );

            assert_ok!(_delete_default_role());

            assert_noop!(_update_space(
                Some(Origin::signed(ACCOUNT2)),
                Some(SPACE1),
                Some(space_update)
            ), SpacesError::<TestRuntime>::NoPermissionToUpdateSpace);
        });
    }

    // Post tests
    #[test]
    fn create_post_should_work() {
        ExtBuilder::build_with_space().execute_with(|| {
            assert_ok!(_create_default_post()); // PostId 1 by ACCOUNT1 which is permitted by default

            // Check storages
            assert_eq!(Posts::post_ids_by_space_id(SPACE1), vec![POST1]);
            assert_eq!(Posts::next_post_id(), POST2);

            // Check whether data stored correctly
            let post = Posts::post_by_id(POST1).unwrap();

            assert_eq!(post.created.account, ACCOUNT1);
            assert!(post.updated.is_none());
            assert_eq!(post.hidden, false);

            assert_eq!(post.space_id, Some(SPACE1));
            assert_eq!(post.extension, self::extension_regular_post());

            assert_eq!(post.content, self::post_content_ipfs());

            assert_eq!(post.replies_count, 0);
            assert_eq!(post.hidden_replies_count, 0);
            assert_eq!(post.shares_count, 0);
            assert_eq!(post.upvotes_count, 0);
            assert_eq!(post.downvotes_count, 0);

            assert_eq!(post.score, 0);

            assert!(PostHistory::edit_history(POST1).is_empty());
        });
    }

    #[test]
    fn create_post_should_work_with_a_few_roles() {
        ExtBuilder::build_with_a_few_roles_granted_to_account2(vec![SP::CreatePosts]).execute_with(|| {
            assert_ok!(_create_post(
                Some(Origin::signed(ACCOUNT2)),
                None, // SpaceId 1,
                None, // RegularPost extension
                None, // Default post content
            ));
        });
    }

    #[test]
    fn create_post_should_fail_with_post_has_no_spaceid() {
        ExtBuilder::build_with_space().execute_with(|| {
            assert_noop!(_create_post(
                None,
                Some(None),
                None,
                None
            ), PostsError::<TestRuntime>::PostHasNoSpaceId);
        });
    }

    #[test]
    fn create_post_should_fail_with_space_not_found() {
        ExtBuilder::build().execute_with(|| {
            assert_noop!(_create_default_post(), SpacesError::<TestRuntime>::SpaceNotFound);
        });
    }

    #[test]
    fn create_post_should_fail_with_invalid_ipfs_cid() {
        ExtBuilder::build_with_space().execute_with(|| {
            let content_ipfs = self::invalid_ipfs_content();

            // Try to catch an error creating a regular post with invalid content
            assert_noop!(_create_post(
                None,
                None,
                None,
                Some(content_ipfs)
            ), UtilsError::<TestRuntime>::InvalidIpfsCid);
        });
    }

    #[test]
    fn create_post_should_fail_with_no_permission() {
        ExtBuilder::build_with_space().execute_with(|| {
            assert_noop!(_create_post(
                Some(Origin::signed(ACCOUNT2)),
                None,
                None,
                None
            ), PostsError::<TestRuntime>::NoPermissionToCreatePosts);
        });
    }

    #[test]
    fn create_post_should_fail_with_a_few_roles_no_permission() {
        ExtBuilder::build_with_a_few_roles_granted_to_account2(vec![SP::CreatePosts]).execute_with(|| {
            assert_ok!(_delete_default_role());

            assert_noop!(_create_post(
                Some(Origin::signed(ACCOUNT2)),
                None, // SpaceId 1,
                None, // RegularPost extension
                None, // Default post content
            ), PostsError::<TestRuntime>::NoPermissionToCreatePosts);
        });
    }

    #[test]
    fn update_post_should_work() {
        ExtBuilder::build_with_post().execute_with(|| {
            let content_ipfs = self::updated_post_content();

            // Post update with ID 1 should be fine
            assert_ok!(_update_post(
                None, // From ACCOUNT1 (has default permission to UpdateOwnPosts)
                None,
                Some(
                    self::post_update(
                        None,
                        Some(content_ipfs.clone()),
                        Some(true)
                    )
                )
            ));

            // Check whether post updates correctly
            let post = Posts::post_by_id(POST1).unwrap();
            assert_eq!(post.space_id, Some(SPACE1));
            assert_eq!(post.content, content_ipfs);
            assert_eq!(post.hidden, true);

            // Check whether history recorded correctly
            let post_history = PostHistory::edit_history(POST1)[0].clone();
            assert!(post_history.old_data.space_id.is_none());
            assert_eq!(post_history.old_data.content, Some(self::post_content_ipfs()));
            assert_eq!(post_history.old_data.hidden, Some(false));
        });
    }

    #[test]
    fn update_post_should_work_after_transfer_space_ownership() {
        ExtBuilder::build_with_post().execute_with(|| {
            let post_update = self::post_update(
                None,
                Some(self::updated_post_content()),
                Some(true),
            );

            assert_ok!(_transfer_default_space_ownership());

            // Post update with ID 1 should be fine
            assert_ok!(_update_post(None, None, Some(post_update)));
        });
    }

    #[test]
    fn update_any_post_should_work_with_default_permission() {
        ExtBuilder::build_with_a_few_roles_granted_to_account2(vec![SP::CreatePosts]).execute_with(|| {
            let post_update = self::post_update(
                None,
                Some(self::updated_post_content()),
                Some(true),
            );
            assert_ok!(_create_post(
                Some(Origin::signed(ACCOUNT2)),
                None, // SpaceId 1
                None, // RegularPost extension
                None // Default post content
            )); // PostId 1

            // Post update with ID 1 should be fine
            assert_ok!(_update_post(
                None, // From ACCOUNT1 (has default permission to UpdateAnyPosts as SpaceOwner)
                Some(POST1),
                Some(post_update)
            ));
        });
    }

    #[test]
    fn update_any_post_should_work_with_a_few_roles() {
        ExtBuilder::build_with_a_few_roles_granted_to_account2(vec![SP::UpdateAnyPost]).execute_with(|| {
            let post_update = self::post_update(
                None,
                Some(self::updated_post_content()),
                Some(true),
            );
            assert_ok!(_create_default_post()); // PostId 1

            // Post update with ID 1 should be fine
            assert_ok!(_update_post(
                Some(Origin::signed(ACCOUNT2)),
                Some(POST1),
                Some(post_update)
            ));
        });
    }

    #[test]
    fn update_post_should_fail_with_no_updates_for_post() {
        ExtBuilder::build_with_post().execute_with(|| {
            // Try to catch an error updating a post with no changes
            assert_noop!(_update_post(None, None, None), PostsError::<TestRuntime>::NoUpdatesForPost);
        });
    }

    #[test]
    fn update_post_should_fail_with_post_not_found() {
        ExtBuilder::build_with_post().execute_with(|| {
            assert_ok!(_create_space(None, None, Some(Some(b"space2_handle".to_vec())), None, None)); // SpaceId 2

            // Try to catch an error updating a post with wrong post ID
            assert_noop!(_update_post(
                None,
                Some(POST2),
                Some(
                    self::post_update(
                        // FIXME: when Post's `space_id` update is fully implemented
                        None/*Some(SPACE2)*/,
                        None,
                        Some(true)/*None*/
                    )
                )
            ), PostsError::<TestRuntime>::PostNotFound);
        });
    }

    #[test]
    fn update_post_should_fail_with_no_permission_to_update_any_post() {
        ExtBuilder::build_with_post().execute_with(|| {
            assert_ok!(_create_space(None, None, Some(Some(b"space2_handle".to_vec())), None, None)); // SpaceId 2

            // Try to catch an error updating a post with different account
            assert_noop!(_update_post(
                Some(Origin::signed(ACCOUNT2)),
                None,
                Some(
                    self::post_update(
                        // FIXME: when Post's `space_id` update is fully implemented
                        None/*Some(SPACE2)*/,
                        None,
                        Some(true)/*None*/
                    )
                )
            ), PostsError::<TestRuntime>::NoPermissionToUpdateAnyPost);
        });
    }

    #[test]
    fn update_post_should_fail_with_invalid_ipfs_cid() {
        ExtBuilder::build_with_post().execute_with(|| {
            let content_ipfs = self::invalid_ipfs_content();

            // Try to catch an error updating a post with invalid content
            assert_noop!(_update_post(
                None,
                None,
                Some(
                    self::post_update(
                        None,
                        Some(content_ipfs),
                        None
                    )
                )
            ), UtilsError::<TestRuntime>::InvalidIpfsCid);
        });
    }

    #[test]
    fn update_any_post_should_fail_with_a_few_roles_no_permission() {
        ExtBuilder::build_with_a_few_roles_granted_to_account2(vec![SP::UpdateAnyPost]).execute_with(|| {
            let post_update = self::post_update(
                None,
                Some(self::updated_post_content()),
                Some(true),
            );
            assert_ok!(_create_default_post());
            // PostId 1
            assert_ok!(_delete_default_role());

            // Post update with ID 1 should be fine
            assert_noop!(_update_post(
                Some(Origin::signed(ACCOUNT2)),
                Some(POST1),
                Some(post_update)
            ), PostsError::<TestRuntime>::NoPermissionToUpdateAnyPost);
        });
    }

    // Comment tests
    #[test]
    fn create_comment_should_work() {
        ExtBuilder::build_with_post().execute_with(|| {
            assert_ok!(_create_default_comment()); // PostId 2 by ACCOUNT1 which is permitted by default

            // Check storages
            let root_post = Posts::post_by_id(POST1).unwrap();
            assert_eq!(Posts::reply_ids_by_post_id(POST1), vec![POST2]);
            assert_eq!(root_post.replies_count, 1);
            assert_eq!(root_post.hidden_replies_count, 0);

            // Check whether data stored correctly
            let comment = Posts::post_by_id(POST2).unwrap();
            let comment_ext = comment.get_comment_ext().unwrap();

            assert!(comment_ext.parent_id.is_none());
            assert_eq!(comment_ext.root_post_id, POST1);
            assert_eq!(comment.created.account, ACCOUNT1);
            assert!(comment.updated.is_none());
            assert_eq!(comment.content, self::comment_content_ipfs());
            assert_eq!(comment.replies_count, 0);
            assert_eq!(comment.hidden_replies_count, 0);
            assert_eq!(comment.shares_count, 0);
            assert_eq!(comment.upvotes_count, 0);
            assert_eq!(comment.downvotes_count, 0);
            assert_eq!(comment.score, 0);

            assert!(PostHistory::edit_history(POST2).is_empty());
        });
    }

    #[test]
    fn create_comment_should_work_with_parents() {
        ExtBuilder::build_with_comment().execute_with(|| {
            let first_comment_id: PostId = 2;
            let penultimate_comment_id: PostId = 8;
            let last_comment_id: PostId = 9;

            for parent_id in first_comment_id..last_comment_id as PostId {
                // last created = `last_comment_id`; last parent = `penultimate_comment_id`
                assert_ok!(_create_comment(None, None, Some(Some(parent_id)), None));
            }

            for comment_id in first_comment_id..penultimate_comment_id as PostId {
                let comment = Posts::post_by_id(comment_id).unwrap();
                let replies_should_be = last_comment_id - comment_id;
                assert_eq!(comment.replies_count, replies_should_be as u16);
                assert_eq!(Posts::reply_ids_by_post_id(comment_id), vec![comment_id + 1]);

                assert_eq!(comment.hidden_replies_count, 0);
            }

            let last_comment = Posts::post_by_id(last_comment_id).unwrap();
            assert_eq!(last_comment.replies_count, 0);
            assert!(Posts::reply_ids_by_post_id(last_comment_id).is_empty());

            assert_eq!(last_comment.hidden_replies_count, 0);
        });
    }

    #[test]
    fn create_comment_should_fail_with_post_not_found() {
        ExtBuilder::build().execute_with(|| {
            // Try to catch an error creating a comment with wrong post
            assert_noop!(_create_default_comment(), PostsError::<TestRuntime>::PostNotFound);
        });
    }

    #[test]
    fn create_comment_should_fail_with_unknown_parent_comment() {
        ExtBuilder::build_with_post().execute_with(|| {
            // Try to catch an error creating a comment with wrong parent
            assert_noop!(_create_comment(
                None,
                None,
                Some(Some(POST2)),
                None
            ), PostsError::<TestRuntime>::UnknownParentComment);
        });
    }

    #[test]
    fn create_comment_should_fail_with_invalid_ipfs_cid() {
        ExtBuilder::build_with_post().execute_with(|| {
            let content_ipfs = self::invalid_ipfs_content();

            // Try to catch an error creating a comment with wrong parent
            assert_noop!(_create_comment(
                None,
                None,
                None,
                Some(content_ipfs)
            ), UtilsError::<TestRuntime>::InvalidIpfsCid);
        });
    }

    #[test]
    fn create_comment_should_fail_with_cannot_create_in_hidden_space_scope() {
        ExtBuilder::build_with_post().execute_with(|| {
            assert_ok!(_update_space(
                None,
                None,
                Some(self::space_update(None, None, None, Some(true), None))
            ));

            assert_noop!(_create_default_comment(), PostsError::<TestRuntime>::CannotCreateInHiddenScope);
        });
    }

    #[test]
    fn create_comment_should_fail_with_cannot_create_in_hidden_post_scope() {
        ExtBuilder::build_with_post().execute_with(|| {
            assert_ok!(_update_post(
                None,
                None,
                Some(self::post_update(None, None, Some(true)))
            ));

            assert_noop!(_create_default_comment(), PostsError::<TestRuntime>::CannotCreateInHiddenScope);
        });
    }

    #[test]
    fn create_comment_should_fail_with_max_comment_depth_reached() {
        ExtBuilder::build_with_post().execute_with(|| {
            assert_ok!(_create_comment(None, None, Some(None), None)); // PostId 2

            for parent_id in 2..11 as PostId {
                assert_ok!(_create_comment(None, None, Some(Some(parent_id)), None)); // PostId N (last = 10)
            }

            // Some(Some(11)) - here is parent_id 11 of type PostId
            assert_noop!(_create_comment(
                None,
                None,
                Some(Some(11)),
                None
            ), PostsError::<TestRuntime>::MaxCommentDepthReached);
        });
    }

    #[test]
    fn update_comment_should_work() {
        ExtBuilder::build_with_comment().execute_with(|| {
            // Post update with ID 1 should be fine
            assert_ok!(_update_comment(None, None, None));

            // Check whether post updates correctly
            let comment = Posts::post_by_id(POST2).unwrap();
            assert_eq!(comment.content, self::reply_content_ipfs());

            // Check whether history recorded correctly
            assert_eq!(PostHistory::edit_history(POST2)[0].old_data.content, Some(self::comment_content_ipfs()));
        });
    }

    #[test]
    fn update_comment_hidden_should_work_with_parents() {
        ExtBuilder::build_with_comment().execute_with(|| {
            let first_comment_id: PostId = 2;
            let penultimate_comment_id: PostId = 8;
            let last_comment_id: PostId = 9;

            for parent_id in first_comment_id..last_comment_id as PostId {
                // last created = `last_comment_id`; last parent = `penultimate_comment_id`
                assert_ok!(_create_comment(None, None, Some(Some(parent_id)), None));
            }

            assert_ok!(_update_comment(
                None,
                Some(last_comment_id),
                Some(self::post_update(
                    None,
                    None,
                    Some(true) // make comment hidden
                ))
            ));

            for comment_id in first_comment_id..penultimate_comment_id as PostId {
                let comment = Posts::post_by_id(comment_id).unwrap();
                assert_eq!(comment.hidden_replies_count, 1);
            }
            let last_comment = Posts::post_by_id(last_comment_id).unwrap();
            assert_eq!(last_comment.hidden_replies_count, 0);
        });
    }

    #[test]
    // `PostNotFound` here: Post with Comment extension. Means that comment wasn't found.
    fn update_comment_should_fail_with_post_not_found() {
        ExtBuilder::build().execute_with(|| {
            // Try to catch an error updating a comment with wrong PostId
            assert_noop!(_update_comment(None, None, None), PostsError::<TestRuntime>::PostNotFound);
        });
    }

    #[test]
    fn update_comment_should_fail_with_not_a_comment_author() {
        ExtBuilder::build_with_comment().execute_with(|| {
            // Try to catch an error updating a comment with wrong Account
            assert_noop!(_update_comment(
                Some(Origin::signed(ACCOUNT2)),
                None,
                None
            ), PostsError::<TestRuntime>::NotACommentAuthor);
        });
    }

    #[test]
    fn update_comment_should_fail_with_invalid_ipfs_cid() {
        ExtBuilder::build_with_comment().execute_with(|| {
            let content_ipfs = self::invalid_ipfs_content();

            // Try to catch an error updating a comment with invalid content
            assert_noop!(_update_comment(
                None,
                None,
                Some(
                    self::post_update(
                        None,
                        Some(content_ipfs),
                        None
                    )
                )
            ), UtilsError::<TestRuntime>::InvalidIpfsCid);
        });
    }

    // Reaction tests
    #[test]
    fn create_post_reaction_should_work_upvote() {
        ExtBuilder::build_with_post().execute_with(|| {
            assert_ok!(_create_post_reaction(
                Some(Origin::signed(ACCOUNT2)),
                None,
                None
            )); // ReactionId 1 by ACCOUNT2 which is permitted by default

            // Check storages
            assert_eq!(Reactions::reaction_ids_by_post_id(POST1), vec![REACTION1]);
            assert_eq!(Reactions::next_reaction_id(), REACTION2);

            // Check post reaction counters
            let post = Posts::post_by_id(POST1).unwrap();
            assert_eq!(post.upvotes_count, 1);
            assert_eq!(post.downvotes_count, 0);

            // Check whether data stored correctly
            let reaction = Reactions::reaction_by_id(REACTION1).unwrap();
            assert_eq!(reaction.created.account, ACCOUNT2);
            assert_eq!(reaction.kind, self::reaction_upvote());
        });
    }

    #[test]
    fn create_post_reaction_should_work_downvote() {
        ExtBuilder::build_with_post().execute_with(|| {
            assert_ok!(_create_post_reaction(
                Some(Origin::signed(ACCOUNT2)),
                None,
                Some(self::reaction_downvote())
            )); // ReactionId 1 by ACCOUNT2 which is permitted by default

            // Check storages
            assert_eq!(Reactions::reaction_ids_by_post_id(POST1), vec![REACTION1]);
            assert_eq!(Reactions::next_reaction_id(), REACTION2);

            // Check post reaction counters
            let post = Posts::post_by_id(POST1).unwrap();
            assert_eq!(post.upvotes_count, 0);
            assert_eq!(post.downvotes_count, 1);

            // Check whether data stored correctly
            let reaction = Reactions::reaction_by_id(REACTION1).unwrap();
            assert_eq!(reaction.created.account, ACCOUNT2);
            assert_eq!(reaction.kind, self::reaction_downvote());
        });
    }

    #[test]
    fn create_post_reaction_should_fail_with_account_already_reacted() {
        ExtBuilder::build_with_post().execute_with(|| {
            assert_ok!(_create_default_post_reaction()); // ReactionId1

            // Try to catch an error creating reaction by the same account
            assert_noop!(_create_default_post_reaction(), ReactionsError::<TestRuntime>::AccountAlreadyReacted);
        });
    }

    #[test]
    fn create_post_reaction_should_fail_with_post_not_found() {
        ExtBuilder::build().execute_with(|| {
            // Try to catch an error creating reaction by the same account
            assert_noop!(_create_default_post_reaction(), PostsError::<TestRuntime>::PostNotFound);
        });
    }

    #[test]
    fn create_post_reaction_should_fail_with_cannot_react_when_space_hidden() {
        ExtBuilder::build_with_post().execute_with(|| {
            assert_ok!(_update_space(
                None,
                None,
                Some(self::space_update(None, None, None, Some(true), None))
            ));

            assert_noop!(_create_default_post_reaction(), ReactionsError::<TestRuntime>::CannotReactWhenSpaceHidden);
        });
    }

    #[test]
    fn create_post_reaction_should_fail_with_cannot_react_when_post_hidden() {
        ExtBuilder::build_with_post().execute_with(|| {
            assert_ok!(_update_post(
                None,
                None,
                Some(self::post_update(None, None, Some(true)))
            ));

            assert_noop!(_create_default_post_reaction(), ReactionsError::<TestRuntime>::CannotReactWhenPostHidden);
        });
    }

// Rating system tests

    #[test]
    fn check_results_of_score_diff_for_action_with_common_values() {
        ExtBuilder::build().execute_with(|| {
            assert_eq!(Scores::score_diff_for_action(1, self::scoring_action_upvote_post()), UpvotePostActionWeight::get() as i16);
            assert_eq!(Scores::score_diff_for_action(1, self::scoring_action_downvote_post()), DownvotePostActionWeight::get() as i16);
            assert_eq!(Scores::score_diff_for_action(1, self::scoring_action_share_post()), SharePostActionWeight::get() as i16);
            assert_eq!(Scores::score_diff_for_action(1, self::scoring_action_create_comment()), CreateCommentActionWeight::get() as i16);
            assert_eq!(Scores::score_diff_for_action(1, self::scoring_action_upvote_comment()), UpvoteCommentActionWeight::get() as i16);
            assert_eq!(Scores::score_diff_for_action(1, self::scoring_action_downvote_comment()), DownvoteCommentActionWeight::get() as i16);
            assert_eq!(Scores::score_diff_for_action(1, self::scoring_action_share_comment()), ShareCommentActionWeight::get() as i16);
            assert_eq!(Scores::score_diff_for_action(1, self::scoring_action_follow_space()), FollowSpaceActionWeight::get() as i16);
            assert_eq!(Scores::score_diff_for_action(1, self::scoring_action_follow_account()), FollowAccountActionWeight::get() as i16);
        });
    }

    #[test]
    fn check_results_of_score_diff_for_action_with_random_values() {
        ExtBuilder::build().execute_with(|| {
            assert_eq!(Scores::score_diff_for_action(32768, self::scoring_action_upvote_post()), 80); // 2^15
            assert_eq!(Scores::score_diff_for_action(32769, self::scoring_action_upvote_post()), 80); // 2^15 + 1
            assert_eq!(Scores::score_diff_for_action(65535, self::scoring_action_upvote_post()), 80); // 2^16 - 1
            assert_eq!(Scores::score_diff_for_action(65536, self::scoring_action_upvote_post()), 85); // 2^16
        });
    }

//--------------------------------------------------------------------------------------------------

    #[test]
    fn change_space_score_should_work_for_follow_space() {
        ExtBuilder::build_with_space().execute_with(|| {
            assert_ok!(_follow_space(
                Some(Origin::signed(ACCOUNT2)),
                Some(SPACE1)
            ));

            assert_eq!(Spaces::space_by_id(SPACE1).unwrap().score, FollowSpaceActionWeight::get() as i32);
            assert_eq!(Profiles::social_account_by_id(ACCOUNT1).unwrap().reputation, 1 + FollowSpaceActionWeight::get() as u32);
            assert_eq!(Profiles::social_account_by_id(ACCOUNT2).unwrap().reputation, 1);
        });
    }

    #[test]
    fn change_space_score_should_work_for_unfollow_space() {
        ExtBuilder::build_with_space().execute_with(|| {
            assert_ok!(_follow_space(
                Some(Origin::signed(ACCOUNT2)),
                Some(SPACE1)
            ));
            assert_ok!(_unfollow_space(
                Some(Origin::signed(ACCOUNT2)),
                Some(SPACE1)
            ));

            assert_eq!(Spaces::space_by_id(SPACE1).unwrap().score, 0);
            assert_eq!(Profiles::social_account_by_id(ACCOUNT1).unwrap().reputation, 1);
            assert_eq!(Profiles::social_account_by_id(ACCOUNT2).unwrap().reputation, 1);
        });
    }

    #[test]
    fn change_space_score_should_work_for_upvote_post() {
        ExtBuilder::build_with_post().execute_with(|| {
            assert_ok!(_create_post_reaction(Some(Origin::signed(ACCOUNT2)), None, None)); // ReactionId 1

            assert_eq!(Spaces::space_by_id(SPACE1).unwrap().score, UpvotePostActionWeight::get() as i32);
            assert_eq!(Profiles::social_account_by_id(ACCOUNT1).unwrap().reputation, 1 + UpvotePostActionWeight::get() as u32);
        });
    }

    #[test]
    fn change_space_score_should_work_for_downvote_post() {
        ExtBuilder::build_with_post().execute_with(|| {
            assert_ok!(_create_post_reaction(
                Some(Origin::signed(ACCOUNT2)),
                None,
                Some(self::reaction_downvote())
            )); // ReactionId 1

            assert_eq!(Spaces::space_by_id(SPACE1).unwrap().score, DownvotePostActionWeight::get() as i32);
            assert_eq!(Profiles::social_account_by_id(ACCOUNT1).unwrap().reputation, 1);
        });
    }

//--------------------------------------------------------------------------------------------------

    #[test]
    fn change_post_score_should_work_for_create_comment() {
        ExtBuilder::build_with_post().execute_with(|| {
            assert_ok!(_create_comment(
                Some(Origin::signed(ACCOUNT2)),
                None,
                None,
                None
            )); // PostId 2

            assert_eq!(Posts::post_by_id(POST1).unwrap().score, CreateCommentActionWeight::get() as i32);
            assert_eq!(Spaces::space_by_id(SPACE1).unwrap().score, CreateCommentActionWeight::get() as i32);
            assert_eq!(Profiles::social_account_by_id(ACCOUNT1).unwrap().reputation, 1 + CreateCommentActionWeight::get() as u32);
            assert_eq!(Scores::post_score_by_account((ACCOUNT2, POST1, self::scoring_action_create_comment())), Some(CreateCommentActionWeight::get()));
        });
    }

    #[test]
    fn change_post_score_should_work_for_upvote_post() {
        ExtBuilder::build_with_post().execute_with(|| {
            assert_ok!(_create_post_reaction(
                Some(Origin::signed(ACCOUNT2)),
                None,
                None
            ));

            assert_eq!(Posts::post_by_id(POST1).unwrap().score, UpvotePostActionWeight::get() as i32);
            assert_eq!(Profiles::social_account_by_id(ACCOUNT1).unwrap().reputation, 1 + UpvotePostActionWeight::get() as u32);
            assert_eq!(Scores::post_score_by_account((ACCOUNT2, POST1, self::scoring_action_upvote_post())), Some(UpvotePostActionWeight::get()));
        });
    }

    #[test]
    fn change_post_score_should_work_for_downvote_post() {
        ExtBuilder::build_with_post().execute_with(|| {
            assert_ok!(_create_post_reaction(
                Some(Origin::signed(ACCOUNT2)),
                None,
                Some(self::reaction_downvote())
            ));

            assert_eq!(Posts::post_by_id(POST1).unwrap().score, DownvotePostActionWeight::get() as i32);
            assert_eq!(Profiles::social_account_by_id(ACCOUNT1).unwrap().reputation, 1);
            assert_eq!(Scores::post_score_by_account((ACCOUNT2, POST1, self::scoring_action_downvote_post())), Some(DownvotePostActionWeight::get()));
        });
    }

    #[test]
    fn change_post_score_should_for_revert_upvote() {
        ExtBuilder::build_with_post().execute_with(|| {
            assert_ok!(_create_post_reaction(
                Some(Origin::signed(ACCOUNT2)),
                None,
                None
            ));
            // ReactionId 1
            assert_ok!(_delete_post_reaction(
                Some(Origin::signed(ACCOUNT2)),
                None,
                REACTION1
            ));

            assert_eq!(Posts::post_by_id(POST1).unwrap().score, 0);
            assert_eq!(Profiles::social_account_by_id(ACCOUNT1).unwrap().reputation, 1);
            assert!(Scores::post_score_by_account((ACCOUNT2, POST1, self::scoring_action_upvote_post())).is_none());
        });
    }

    #[test]
    fn change_post_score_should_for_revert_downvote() {
        ExtBuilder::build_with_post().execute_with(|| {
            assert_ok!(_create_post_reaction(
                Some(Origin::signed(ACCOUNT2)),
                None,
                Some(self::reaction_downvote())
            ));
            // ReactionId 1
            assert_ok!(_delete_post_reaction(
                Some(Origin::signed(ACCOUNT2)),
                None,
                REACTION1
            ));

            assert_eq!(Posts::post_by_id(POST1).unwrap().score, 0);
            assert_eq!(Profiles::social_account_by_id(ACCOUNT1).unwrap().reputation, 1);
            assert!(Scores::post_score_by_account((ACCOUNT2, POST1, self::scoring_action_downvote_post())).is_none());
        });
    }

    #[test]
    fn change_post_score_should_work_for_change_upvote_with_downvote() {
        ExtBuilder::build_with_post().execute_with(|| {
            assert_ok!(_create_post_reaction(
                Some(Origin::signed(ACCOUNT2)),
                None,
                None
            ));
            // ReactionId 1
            assert_ok!(_update_post_reaction(
                Some(Origin::signed(ACCOUNT2)),
                None,
                REACTION1,
                Some(self::reaction_downvote())
            ));

            assert_eq!(Posts::post_by_id(POST1).unwrap().score, DownvotePostActionWeight::get() as i32);
            assert_eq!(Profiles::social_account_by_id(ACCOUNT1).unwrap().reputation, 1);
            assert!(Scores::post_score_by_account((ACCOUNT2, POST1, self::scoring_action_upvote_post())).is_none());
            assert_eq!(Scores::post_score_by_account((ACCOUNT2, POST1, self::scoring_action_downvote_post())), Some(DownvotePostActionWeight::get()));
        });
    }

    #[test]
    fn change_post_score_should_work_for_change_downvote_with_upvote() {
        ExtBuilder::build_with_post().execute_with(|| {
            assert_ok!(_create_post_reaction(
                Some(Origin::signed(ACCOUNT2)),
                None,
                Some(self::reaction_downvote())
            ));
            // ReactionId 1
            assert_ok!(_update_post_reaction(
                Some(Origin::signed(ACCOUNT2)),
                None,
                REACTION1,
                None
            ));

            assert_eq!(Posts::post_by_id(POST1).unwrap().score, UpvotePostActionWeight::get() as i32);
            assert_eq!(Profiles::social_account_by_id(ACCOUNT1).unwrap().reputation, 1 + UpvotePostActionWeight::get() as u32);
            assert!(Scores::post_score_by_account((ACCOUNT2, POST1, self::scoring_action_downvote_post())).is_none());
            assert_eq!(Scores::post_score_by_account((ACCOUNT2, POST1, self::scoring_action_upvote_post())), Some(UpvotePostActionWeight::get()));
        });
    }

//--------------------------------------------------------------------------------------------------

    #[test]
    fn change_social_account_reputation_should_work_with_max_score_diff() {
        ExtBuilder::build_with_space().execute_with(|| {
            assert_ok!(_create_post(Some(Origin::signed(ACCOUNT1)), None, None, None));
            assert_ok!(Scores::change_social_account_reputation(
                ACCOUNT1,
                ACCOUNT2,
                std::i16::MAX,
                self::scoring_action_follow_account())
            );
        });
    }

    #[test]
    fn change_social_account_reputation_should_work_with_min_score_diff() {
        ExtBuilder::build_with_space().execute_with(|| {
            assert_ok!(_create_post(Some(Origin::signed(ACCOUNT1)), None, None, None));
            assert_ok!(Scores::change_social_account_reputation(
                ACCOUNT1,
                ACCOUNT2,
                std::i16::MIN,
                self::scoring_action_follow_account())
            );
        });
    }

    #[test]
    fn change_social_account_reputation_should_work() {
        ExtBuilder::build_with_space().execute_with(|| {
            assert_ok!(_create_post(Some(Origin::signed(ACCOUNT1)), None, None, None));
            assert_ok!(Scores::change_social_account_reputation(
                ACCOUNT1,
                ACCOUNT2,
                DownvotePostActionWeight::get(),
                self::scoring_action_downvote_post())
            );
            assert_eq!(Scores::account_reputation_diff_by_account((ACCOUNT2, ACCOUNT1, self::scoring_action_downvote_post())), Some(0));
            assert_eq!(Profiles::social_account_by_id(ACCOUNT1).unwrap().reputation, 1);

            // To ensure function works correctly, multiply default UpvotePostActionWeight by two
            assert_ok!(Scores::change_social_account_reputation(
                ACCOUNT1,
                ACCOUNT2,
                UpvotePostActionWeight::get() * 2,
                self::scoring_action_upvote_post())
            );

            assert_eq!(
                Scores::account_reputation_diff_by_account(
                    (
                        ACCOUNT2,
                        ACCOUNT1,
                        self::scoring_action_upvote_post()
                    )
                ), Some(UpvotePostActionWeight::get() * 2)
            );

            assert_eq!(Profiles::social_account_by_id(ACCOUNT1).unwrap().reputation, 1 + (UpvotePostActionWeight::get() * 2) as u32);
        });
    }

//--------------------------------------------------------------------------------------------------

    #[test]
    fn change_comment_score_should_work_for_upvote() {
        ExtBuilder::build_with_space().execute_with(|| {
            assert_ok!(_create_post(
                Some(Origin::signed(ACCOUNT1)),
                None,
                None,
                None
            ));
            // PostId 1
            assert_ok!(_create_comment(
                Some(Origin::signed(ACCOUNT2)),
                None,
                None,
                None
            )); // PostId 2

            assert_ok!(_score_post_on_reaction_with_id(
                ACCOUNT3,
                POST2,
                self::reaction_upvote()
            ));

            assert_eq!(Posts::post_by_id(POST2).unwrap().score, UpvoteCommentActionWeight::get() as i32);
            assert_eq!(Profiles::social_account_by_id(ACCOUNT1).unwrap().reputation, 1 + CreateCommentActionWeight::get() as u32);
            assert_eq!(Profiles::social_account_by_id(ACCOUNT2).unwrap().reputation, 1 + UpvoteCommentActionWeight::get() as u32);
            assert_eq!(Profiles::social_account_by_id(ACCOUNT3).unwrap().reputation, 1);
            assert_eq!(Scores::post_score_by_account((ACCOUNT3, POST2, self::scoring_action_upvote_comment())), Some(UpvoteCommentActionWeight::get()));
        });
    }

    #[test]
    fn change_comment_score_should_work_for_downvote() {
        ExtBuilder::build_with_space().execute_with(|| {
            assert_ok!(_create_post(
                Some(Origin::signed(ACCOUNT1)),
                None,
                None,
                None
            ));
            // PostId 1
            assert_ok!(_create_comment(
                Some(Origin::signed(ACCOUNT2)),
                None,
                None,
                None
            )); // PostId 2

            assert_ok!(_score_post_on_reaction_with_id(ACCOUNT3, POST2, self::reaction_downvote()));

            assert_eq!(Posts::post_by_id(POST2).unwrap().score, DownvoteCommentActionWeight::get() as i32);
            assert_eq!(Profiles::social_account_by_id(ACCOUNT1).unwrap().reputation, 1 + CreateCommentActionWeight::get() as u32);
            assert_eq!(Profiles::social_account_by_id(ACCOUNT2).unwrap().reputation, 1);
            assert_eq!(Profiles::social_account_by_id(ACCOUNT3).unwrap().reputation, 1);
            assert_eq!(Scores::post_score_by_account((ACCOUNT3, POST2, self::scoring_action_downvote_comment())), Some(DownvoteCommentActionWeight::get()));
        });
    }

    #[test]
    fn change_comment_score_should_for_revert_upvote() {
        ExtBuilder::build_with_space().execute_with(|| {
            assert_ok!(_create_post(
                Some(Origin::signed(ACCOUNT1)),
                None,
                None,
                None
            ));
            // PostId 1
            assert_ok!(_create_comment(
                Some(Origin::signed(ACCOUNT2)),
                None,
                None,
                None
            )); // PostId 2

            assert_ok!(_score_post_on_reaction_with_id(ACCOUNT3, POST2, self::reaction_upvote()));
            assert_ok!(_score_post_on_reaction_with_id(ACCOUNT3, POST2, self::reaction_upvote()));

            assert_eq!(Posts::post_by_id(POST2).unwrap().score, 0);
            assert_eq!(Profiles::social_account_by_id(ACCOUNT1).unwrap().reputation, 1 + CreateCommentActionWeight::get() as u32);
            assert_eq!(Profiles::social_account_by_id(ACCOUNT2).unwrap().reputation, 1);
            assert_eq!(Profiles::social_account_by_id(ACCOUNT3).unwrap().reputation, 1);
            assert!(Scores::post_score_by_account((ACCOUNT1, POST2, self::scoring_action_upvote_comment())).is_none());
        });
    }

    #[test]
    fn change_comment_score_should_for_revert_downvote() {
        ExtBuilder::build_with_space().execute_with(|| {
            assert_ok!(_create_post(
                Some(Origin::signed(ACCOUNT1)),
                None,
                None,
                None
            ));
            // PostId 1
            assert_ok!(_create_comment(
                Some(Origin::signed(ACCOUNT2)),
                None,
                None,
                None
            )); // PostId 2

            assert_ok!(_score_post_on_reaction_with_id(ACCOUNT3, POST2, self::reaction_downvote()));
            assert_ok!(_score_post_on_reaction_with_id(ACCOUNT3, POST2, self::reaction_downvote()));

            assert_eq!(Posts::post_by_id(POST2).unwrap().score, 0);
            assert_eq!(Profiles::social_account_by_id(ACCOUNT1).unwrap().reputation, 1 + CreateCommentActionWeight::get() as u32);
            assert_eq!(Profiles::social_account_by_id(ACCOUNT2).unwrap().reputation, 1);
            assert_eq!(Profiles::social_account_by_id(ACCOUNT3).unwrap().reputation, 1);
            assert!(Scores::post_score_by_account((ACCOUNT1, POST2, self::scoring_action_downvote_comment())).is_none());
        });
    }

    #[test]
    fn change_comment_score_check_for_cancel_upvote() {
        ExtBuilder::build_with_space().execute_with(|| {
            assert_ok!(_create_post(
                Some(Origin::signed(ACCOUNT1)),
                None,
                None,
                None
            ));
            // PostId 1
            assert_ok!(_create_comment(
                Some(Origin::signed(ACCOUNT2)),
                None,
                None,
                None
            )); // PostId 2

            assert_ok!(_score_post_on_reaction_with_id(ACCOUNT3, POST2, self::reaction_upvote()));
            assert_ok!(_score_post_on_reaction_with_id(ACCOUNT3, POST2, self::reaction_downvote()));

            assert_eq!(Posts::post_by_id(POST2).unwrap().score, DownvoteCommentActionWeight::get() as i32);
            assert_eq!(Profiles::social_account_by_id(ACCOUNT1).unwrap().reputation, 1 + CreateCommentActionWeight::get() as u32);
            assert_eq!(Profiles::social_account_by_id(ACCOUNT2).unwrap().reputation, 1);
            assert_eq!(Profiles::social_account_by_id(ACCOUNT3).unwrap().reputation, 1);
            assert!(Scores::post_score_by_account((ACCOUNT3, POST2, self::scoring_action_upvote_comment())).is_none());
            assert_eq!(Scores::post_score_by_account((ACCOUNT3, POST2, self::scoring_action_downvote_comment())), Some(DownvoteCommentActionWeight::get()));
        });
    }

    #[test]
    fn change_comment_score_check_for_cancel_downvote() {
        ExtBuilder::build_with_space().execute_with(|| {
            assert_ok!(_create_post(
                Some(Origin::signed(ACCOUNT1)),
                None,
                None,
                None
            ));
            // PostId 1
            assert_ok!(_create_comment(
                Some(Origin::signed(ACCOUNT2)),
                None,
                None,
                None
            )); // PostId 2

            assert_ok!(_score_post_on_reaction_with_id(ACCOUNT3, POST2, self::reaction_downvote()));
            assert_ok!(_score_post_on_reaction_with_id(ACCOUNT3, POST2, self::reaction_upvote()));

            assert_eq!(Posts::post_by_id(POST2).unwrap().score, UpvoteCommentActionWeight::get() as i32);
            assert_eq!(Profiles::social_account_by_id(ACCOUNT1).unwrap().reputation, 1 + CreateCommentActionWeight::get() as u32);
            assert_eq!(Profiles::social_account_by_id(ACCOUNT2).unwrap().reputation, 1 + UpvoteCommentActionWeight::get() as u32);
            assert_eq!(Profiles::social_account_by_id(ACCOUNT3).unwrap().reputation, 1);
            assert!(Scores::post_score_by_account((ACCOUNT3, POST2, self::scoring_action_downvote_comment())).is_none());
            assert_eq!(Scores::post_score_by_account((ACCOUNT3, POST2, self::scoring_action_upvote_comment())), Some(UpvoteCommentActionWeight::get()));
        });
    }

// Shares tests

    #[test]
    fn share_post_should_work() {
        ExtBuilder::build_with_post().execute_with(|| {
            assert_ok!(_create_space(
                Some(Origin::signed(ACCOUNT2)),
                None,
                Some(Some(b"space2_handle".to_vec())),
                None,
                None
            )); // SpaceId 2 by ACCOUNT2

            assert_ok!(_create_post(
                Some(Origin::signed(ACCOUNT2)),
                Some(Some(SPACE2)),
                Some(self::extension_shared_post(POST1)),
                None
            )); // Share PostId 1 on SpaceId 2 by ACCOUNT2 which is permitted by default in both spaces

            // Check storages
            assert_eq!(Posts::post_ids_by_space_id(SPACE1), vec![POST1]);
            assert_eq!(Posts::post_ids_by_space_id(SPACE2), vec![POST2]);
            assert_eq!(Posts::next_post_id(), POST3);

            assert_eq!(Posts::shared_post_ids_by_original_post_id(POST1), vec![POST2]);

            // Check whether data stored correctly
            assert_eq!(Posts::post_by_id(POST1).unwrap().shares_count, 1);

            let shared_post = Posts::post_by_id(POST2).unwrap();

            assert_eq!(shared_post.space_id, Some(SPACE2));
            assert_eq!(shared_post.created.account, ACCOUNT2);
            assert_eq!(shared_post.extension, self::extension_shared_post(POST1));
        });
    }

    #[test]
    fn share_post_should_work_with_a_few_roles() {
        ExtBuilder::build_with_a_few_roles_granted_to_account2(vec![SP::CreatePosts]).execute_with(|| {
            assert_ok!(_create_space(
                None, // From ACCOUNT1
                None, // With no parent_id provided
                Some(None), // Provided without any handle
                None, // With default space content,
                None
            ));
            // SpaceId 2
            assert_ok!(_create_post(
                None, // From ACCOUNT1
                Some(Some(SPACE2)),
                None, // With RegularPost extension
                None // With default post content
            )); // PostId 1 on SpaceId 2

            assert_ok!(_create_post(
                Some(Origin::signed(ACCOUNT2)),
                Some(Some(SPACE1)),
                Some(self::extension_shared_post(POST1)),
                None
            )); // Share PostId 1 on SpaceId 1 by ACCOUNT2 which is permitted by RoleId 1 from ext
        });
    }

    #[test]
    fn share_post_should_work_for_share_own_post_in_same_own_space() {
        ExtBuilder::build_with_post().execute_with(|| {
            assert_ok!(_create_post(
                Some(Origin::signed(ACCOUNT1)),
                Some(Some(SPACE1)),
                Some(self::extension_shared_post(POST1)),
                None
            )); // Share PostId 1

            // Check storages
            assert_eq!(Posts::post_ids_by_space_id(SPACE1), vec![POST1, POST2]);
            assert_eq!(Posts::next_post_id(), POST3);

            assert_eq!(Posts::shared_post_ids_by_original_post_id(POST1), vec![POST2]);

            // Check whether data stored correctly
            assert_eq!(Posts::post_by_id(POST1).unwrap().shares_count, 1);

            let shared_post = Posts::post_by_id(POST2).unwrap();
            assert_eq!(shared_post.space_id, Some(SPACE1));
            assert_eq!(shared_post.created.account, ACCOUNT1);
            assert_eq!(shared_post.extension, self::extension_shared_post(POST1));
        });
    }

    #[test]
    fn share_post_should_change_score() {
        ExtBuilder::build_with_post().execute_with(|| {
            assert_ok!(_create_space(
                Some(Origin::signed(ACCOUNT2)),
                None,
                Some(Some(b"space2_handle".to_vec())),
                None,
                None
            )); // SpaceId 2 by ACCOUNT2

            assert_ok!(_create_post(
                Some(Origin::signed(ACCOUNT2)),
                Some(Some(SPACE2)),
                Some(self::extension_shared_post(POST1)),
                None
            )); // Share PostId 1 on SpaceId 2 by ACCOUNT2

            assert_eq!(Posts::post_by_id(POST1).unwrap().score, SharePostActionWeight::get() as i32);
            assert_eq!(Profiles::social_account_by_id(ACCOUNT1).unwrap().reputation, 1 + SharePostActionWeight::get() as u32);
            assert_eq!(Scores::post_score_by_account((ACCOUNT2, POST1, self::scoring_action_share_post())), Some(SharePostActionWeight::get()));
        });
    }

    #[test]
    fn share_post_should_not_change_score() {
        ExtBuilder::build_with_post().execute_with(|| {
            assert_ok!(_create_post(
                Some(Origin::signed(ACCOUNT1)),
                Some(Some(SPACE1)),
                Some(self::extension_shared_post(POST1)),
                None
            )); // Share PostId

            assert_eq!(Posts::post_by_id(POST1).unwrap().score, 0);
            assert_eq!(Profiles::social_account_by_id(ACCOUNT1).unwrap().reputation, 1);
            assert!(Scores::post_score_by_account((ACCOUNT1, POST1, self::scoring_action_share_post())).is_none());
        });
    }

    #[test]
    fn share_post_should_fail_with_original_post_not_found() {
        ExtBuilder::build_with_space().execute_with(|| {
            assert_ok!(_create_space(
                Some(Origin::signed(ACCOUNT2)),
                None,
                Some(Some(b"space2_handle".to_vec())),
                None,
                None
            )); // SpaceId 2 by ACCOUNT2

            // Skipped creating PostId 1
            assert_noop!(_create_post(
                Some(Origin::signed(ACCOUNT2)),
                Some(Some(SPACE2)),
                Some(self::extension_shared_post(POST1)),
                None
            ), PostsError::<TestRuntime>::OriginalPostNotFound);
        });
    }

    #[test]
    fn share_post_should_fail_with_cannot_share_sharing_post() {
        ExtBuilder::build_with_post().execute_with(|| {
            assert_ok!(_create_space(
                Some(Origin::signed(ACCOUNT2)),
                None,
                Some(Some(b"space2_handle".to_vec())),
                None,
                None
            )); // SpaceId 2 by ACCOUNT2

            assert_ok!(_create_post(
                Some(Origin::signed(ACCOUNT2)),
                Some(Some(SPACE2)),
                Some(self::extension_shared_post(POST1)),
                None)
            );

            // Try to share post with extension SharedPost
            assert_noop!(_create_post(
                Some(Origin::signed(ACCOUNT1)),
                Some(Some(SPACE1)),
                Some(self::extension_shared_post(POST2)),
                None
            ), PostsError::<TestRuntime>::CannotShareSharingPost);
        });
    }

    #[test]
    fn share_post_should_fail_with_no_permission_to_create_posts() {
        ExtBuilder::build_with_post().execute_with(|| {
            assert_ok!(_create_space(
                Some(Origin::signed(ACCOUNT1)),
                None, // With no parent_id provided
                Some(None), // No space_handle provided (ok)
                None, // Default space content,
                None
            )); // SpaceId 2 by ACCOUNT1

            // Try to share post with extension SharedPost
            assert_noop!(_create_post(
                Some(Origin::signed(ACCOUNT2)),
                Some(Some(SPACE2)),
                Some(self::extension_shared_post(POST1)),
                None
            ), PostsError::<TestRuntime>::NoPermissionToCreatePosts);
        });
    }

    #[test]
    fn share_post_should_fail_with_a_few_roles_no_permission() {
        ExtBuilder::build_with_a_few_roles_granted_to_account2(vec![SP::CreatePosts]).execute_with(|| {
            assert_ok!(_create_space(
                None, // From ACCOUNT1
                None, // With no parent_id provided
                Some(None), // Provided without any handle
                None, // With default space content
                None
            ));
            // SpaceId 2
            assert_ok!(_create_post(
                None, // From ACCOUNT1
                Some(Some(SPACE2)),
                None, // With RegularPost extension
                None // With default post content
            )); // PostId 1 on SpaceId 2

            assert_ok!(_delete_default_role());

            assert_noop!(_create_post(
                Some(Origin::signed(ACCOUNT2)),
                Some(Some(SPACE1)),
                Some(self::extension_shared_post(POST1)),
                None
            ), PostsError::<TestRuntime>::NoPermissionToCreatePosts);
        });
    }

// Profiles tests

    #[test]
    fn create_profile_should_work() {
        ExtBuilder::build().execute_with(|| {
            assert_ok!(_create_default_profile()); // AccountId 1

            let profile = Profiles::social_account_by_id(ACCOUNT1).unwrap().profile.unwrap();
            assert_eq!(profile.created.account, ACCOUNT1);
            assert!(profile.updated.is_none());
            assert_eq!(profile.content, self::profile_content_ipfs());

            assert!(ProfileHistory::edit_history(ACCOUNT1).is_empty());
        });
    }

    #[test]
    fn create_profile_should_fail_with_profile_already_created() {
        ExtBuilder::build().execute_with(|| {
            assert_ok!(_create_default_profile());
            // AccountId 1
            assert_noop!(_create_default_profile(), ProfilesError::<TestRuntime>::ProfileAlreadyCreated);
        });
    }

    #[test]
    fn create_profile_should_fail_with_invalid_ipfs_cid() {
        ExtBuilder::build().execute_with(|| {
            let content_ipfs = self::invalid_ipfs_content();

            assert_noop!(_create_profile(
                None,
                Some(content_ipfs)
            ), UtilsError::<TestRuntime>::InvalidIpfsCid);
        });
    }

    #[test]
    fn update_profile_should_work() {
        ExtBuilder::build().execute_with(|| {
            assert_ok!(_create_default_profile());
            // AccountId 1
            assert_ok!(_update_profile(
                None,
                Some(self::space_content_ipfs())
            ));

            // Check whether profile updated correctly
            let profile = Profiles::social_account_by_id(ACCOUNT1).unwrap().profile.unwrap();
            assert!(profile.updated.is_some());
            assert_eq!(profile.content, self::space_content_ipfs());

            // Check whether profile history is written correctly
            let profile_history = ProfileHistory::edit_history(ACCOUNT1)[0].clone();
            assert_eq!(profile_history.old_data.content, Some(self::profile_content_ipfs()));
        });
    }

    #[test]
    fn update_profile_should_fail_with_social_account_not_found() {
        ExtBuilder::build().execute_with(|| {
            assert_noop!(_update_profile(
                None,
                Some(self::profile_content_ipfs())
            ), ProfilesError::<TestRuntime>::SocialAccountNotFound);
        });
    }

    #[test]
    fn update_profile_should_fail_with_account_has_no_profile() {
        ExtBuilder::build().execute_with(|| {
            assert_ok!(ProfileFollows::follow_account(Origin::signed(ACCOUNT1), ACCOUNT2));
            assert_noop!(_update_profile(
                None,
                Some(self::profile_content_ipfs())
            ), ProfilesError::<TestRuntime>::AccountHasNoProfile);
        });
    }

    #[test]
    fn update_profile_should_fail_with_no_updates_for_profile() {
        ExtBuilder::build().execute_with(|| {
            assert_ok!(_create_default_profile());
            // AccountId 1
            assert_noop!(_update_profile(
                None,
                None
            ), ProfilesError::<TestRuntime>::NoUpdatesForProfile);
        });
    }

    #[test]
    fn update_profile_should_fail_with_invalid_ipfs_cid() {
        ExtBuilder::build().execute_with(|| {
            let content_ipfs = self::invalid_ipfs_content();

            assert_ok!(_create_default_profile());
            assert_noop!(_update_profile(
                None,
                Some(content_ipfs)
            ), UtilsError::<TestRuntime>::InvalidIpfsCid);
        });
    }

// Space following tests

    #[test]
    fn follow_space_should_work() {
        ExtBuilder::build_with_space().execute_with(|| {
            assert_ok!(_default_follow_space()); // Follow SpaceId 1 by ACCOUNT2

            assert_eq!(Spaces::space_by_id(SPACE1).unwrap().followers_count, 2);
            assert_eq!(SpaceFollows::spaces_followed_by_account(ACCOUNT2), vec![SPACE1]);
            assert_eq!(SpaceFollows::space_followers(SPACE1), vec![ACCOUNT1, ACCOUNT2]);
            assert_eq!(SpaceFollows::space_followed_by_account((ACCOUNT2, SPACE1)), true);
        });
    }

    #[test]
    fn follow_space_should_fail_with_space_not_found() {
        ExtBuilder::build().execute_with(|| {
            assert_noop!(_default_follow_space(), SpacesError::<TestRuntime>::SpaceNotFound);
        });
    }

    #[test]
    fn follow_space_should_fail_with_already_space_follower() {
        ExtBuilder::build_with_space().execute_with(|| {
            assert_ok!(_default_follow_space()); // Follow SpaceId 1 by ACCOUNT2

            assert_noop!(_default_follow_space(), SpaceFollowsError::<TestRuntime>::AlreadySpaceFollower);
        });
    }

    #[test]
    fn follow_space_should_fail_with_cannot_follow_hidden_space() {
        ExtBuilder::build_with_space().execute_with(|| {
            assert_ok!(_update_space(
                None,
                None,
                Some(self::space_update(None, None, None, Some(true), None))
            ));

            assert_noop!(_default_follow_space(), SpaceFollowsError::<TestRuntime>::CannotFollowHiddenSpace);
        });
    }

    #[test]
    fn unfollow_space_should_work() {
        ExtBuilder::build_with_space().execute_with(|| {
            assert_ok!(_default_follow_space());
            // Follow SpaceId 1 by ACCOUNT2
            assert_ok!(_default_unfollow_space());

            assert_eq!(Spaces::space_by_id(SPACE1).unwrap().followers_count, 1);
            assert!(SpaceFollows::spaces_followed_by_account(ACCOUNT2).is_empty());
            assert_eq!(SpaceFollows::space_followers(SPACE1), vec![ACCOUNT1]);
        });
    }

    #[test]
    fn unfollow_space_should_fail_with_space_not_found() {
        ExtBuilder::build_with_space_follow_no_space().execute_with(|| {
            assert_noop!(_default_unfollow_space(), SpacesError::<TestRuntime>::SpaceNotFound);
        });
    }

    #[test]
    fn unfollow_space_should_fail_with_not_space_follower() {
        ExtBuilder::build_with_space().execute_with(|| {
            assert_noop!(_default_unfollow_space(), SpaceFollowsError::<TestRuntime>::NotSpaceFollower);
        });
    }

// Account following tests

    #[test]
    fn follow_account_should_work() {
        ExtBuilder::build().execute_with(|| {
            assert_ok!(_default_follow_account()); // Follow ACCOUNT1 by ACCOUNT2

            assert_eq!(ProfileFollows::accounts_followed_by_account(ACCOUNT2), vec![ACCOUNT1]);
            assert_eq!(ProfileFollows::account_followers(ACCOUNT1), vec![ACCOUNT2]);
            assert_eq!(ProfileFollows::account_followed_by_account((ACCOUNT2, ACCOUNT1)), true);
        });
    }

    #[test]
    fn follow_account_should_fail_with_account_cannot_follow_itself() {
        ExtBuilder::build().execute_with(|| {
            assert_noop!(_follow_account(
                None,
                Some(ACCOUNT2)
            ), ProfileFollowsError::<TestRuntime>::AccountCannotFollowItself);
        });
    }

    #[test]
    fn follow_account_should_fail_with_already_account_follower() {
        ExtBuilder::build().execute_with(|| {
            assert_ok!(_default_follow_account());

            assert_noop!(_default_follow_account(), ProfileFollowsError::<TestRuntime>::AlreadyAccountFollower);
        });
    }

    #[test]
    fn unfollow_account_should_work() {
        ExtBuilder::build().execute_with(|| {
            assert_ok!(_default_follow_account());
            // Follow ACCOUNT1 by ACCOUNT2
            assert_ok!(_default_unfollow_account());

            assert!(ProfileFollows::accounts_followed_by_account(ACCOUNT2).is_empty());
            assert!(ProfileFollows::account_followers(ACCOUNT1).is_empty());
            assert_eq!(ProfileFollows::account_followed_by_account((ACCOUNT2, ACCOUNT1)), false);
        });
    }

    #[test]
    fn unfollow_account_should_fail_with_account_cannot_unfollow_itself() {
        ExtBuilder::build().execute_with(|| {
            assert_noop!(_unfollow_account(
                None,
                Some(ACCOUNT2)
            ), ProfileFollowsError::<TestRuntime>::AccountCannotUnfollowItself);
        });
    }

    #[test]
    fn unfollow_account_should_fail_with_not_account_follower() {
        ExtBuilder::build().execute_with(|| {
            assert_ok!(_default_follow_account());
            assert_ok!(_default_unfollow_account());

            assert_noop!(_default_unfollow_account(), ProfileFollowsError::<TestRuntime>::NotAccountFollower);
        });
    }

// Transfer ownership tests

    #[test]
    fn transfer_space_ownership_should_work() {
        ExtBuilder::build_with_space().execute_with(|| {
            assert_ok!(_transfer_default_space_ownership()); // Transfer SpaceId 1 owned by ACCOUNT1 to ACCOUNT2

            assert_eq!(SpaceOwnership::pending_space_owner(SPACE1).unwrap(), ACCOUNT2);
        });
    }

    #[test]
    fn transfer_space_ownership_should_fail_with_space_not_found() {
        ExtBuilder::build().execute_with(|| {
            assert_noop!(_transfer_default_space_ownership(), SpacesError::<TestRuntime>::SpaceNotFound);
        });
    }

    #[test]
    fn transfer_space_ownership_should_fail_with_not_a_space_owner() {
        ExtBuilder::build_with_space().execute_with(|| {
            assert_noop!(_transfer_space_ownership(
                Some(Origin::signed(ACCOUNT2)),
                None,
                Some(ACCOUNT1)
            ), SpacesError::<TestRuntime>::NotASpaceOwner);
        });
    }

    #[test]
    fn transfer_space_ownership_should_fail_with_cannot_transfer_to_current_owner() {
        ExtBuilder::build_with_space().execute_with(|| {
            assert_noop!(_transfer_space_ownership(
                Some(Origin::signed(ACCOUNT1)),
                None,
                Some(ACCOUNT1)
            ), SpaceOwnershipError::<TestRuntime>::CannotTranferToCurrentOwner);
        });
    }

    #[test]
    fn accept_pending_ownership_should_work() {
        ExtBuilder::build_with_space().execute_with(|| {
            assert_ok!(_transfer_default_space_ownership());
            // Transfer SpaceId 1 owned by ACCOUNT1 to ACCOUNT2
            assert_ok!(_accept_default_pending_ownership()); // Accepting a transfer from ACCOUNT2
            // Check whether owner was changed
            let space = Spaces::space_by_id(SPACE1).unwrap();
            assert_eq!(space.owner, ACCOUNT2);

            // Check whether storage state is correct
            assert!(SpaceOwnership::pending_space_owner(SPACE1).is_none());
        });
    }

    #[test]
    fn accept_pending_ownership_should_fail_with_space_not_found() {
        ExtBuilder::build_with_pending_ownership_transfer_no_space().execute_with(|| {
            assert_noop!(_accept_default_pending_ownership(), SpacesError::<TestRuntime>::SpaceNotFound);
        });
    }

    #[test]
    fn accept_pending_ownership_should_fail_with_no_pending_transfer_on_space() {
        ExtBuilder::build_with_space().execute_with(|| {
            assert_noop!(_accept_default_pending_ownership(), SpaceOwnershipError::<TestRuntime>::NoPendingTransferOnSpace);
        });
    }

    #[test]
    fn accept_pending_ownership_should_fail_if_origin_is_already_an_owner() {
        ExtBuilder::build_with_space().execute_with(|| {
            assert_ok!(_transfer_default_space_ownership());

            assert_noop!(_accept_pending_ownership(
                Some(Origin::signed(ACCOUNT1)),
                None
            ), SpaceOwnershipError::<TestRuntime>::AlreadyASpaceOwner);
        });
    }

    #[test]
    fn accept_pending_ownership_should_fail_if_origin_is_not_equal_to_pending_account() {
        ExtBuilder::build_with_space().execute_with(|| {
            assert_ok!(_transfer_default_space_ownership());

            assert_noop!(_accept_pending_ownership(
                Some(Origin::signed(ACCOUNT3)),
                None
            ), SpaceOwnershipError::<TestRuntime>::NotAllowedToAcceptOwnershipTransfer);
        });
    }

    #[test]
    fn reject_pending_ownership_should_work() {
        ExtBuilder::build_with_space().execute_with(|| {
            assert_ok!(_transfer_default_space_ownership());
            // Transfer SpaceId 1 owned by ACCOUNT1 to ACCOUNT2
            assert_ok!(_reject_default_pending_ownership()); // Rejecting a transfer from ACCOUNT2

            // Check whether owner was not changed
            let space = Spaces::space_by_id(SPACE1).unwrap();
            assert_eq!(space.owner, ACCOUNT1);

            // Check whether storage state is correct
            assert!(SpaceOwnership::pending_space_owner(SPACE1).is_none());
        });
    }

    #[test]
    fn reject_pending_ownership_should_work_with_reject_by_current_space_owner() {
        ExtBuilder::build_with_space().execute_with(|| {
            assert_ok!(_transfer_default_space_ownership());
            // Transfer SpaceId 1 owned by ACCOUNT1 to ACCOUNT2
            assert_ok!(_reject_default_pending_ownership_by_current_owner()); // Rejecting a transfer from ACCOUNT2

            // Check whether owner was not changed
            let space = Spaces::space_by_id(SPACE1).unwrap();
            assert_eq!(space.owner, ACCOUNT1);

            // Check whether storage state is correct
            assert!(SpaceOwnership::pending_space_owner(SPACE1).is_none());
        });
    }

    #[test]
    fn reject_pending_ownership_should_fail_with_space_not_found() {
        ExtBuilder::build_with_pending_ownership_transfer_no_space().execute_with(|| {
            assert_noop!(_reject_default_pending_ownership(), SpacesError::<TestRuntime>::SpaceNotFound);
        });
    }

    #[test]
    fn reject_pending_ownership_should_fail_with_no_pending_transfer_on_space() {
        ExtBuilder::build_with_space().execute_with(|| {
            assert_noop!(_reject_default_pending_ownership(), SpaceOwnershipError::<TestRuntime>::NoPendingTransferOnSpace); // Rejecting a transfer from ACCOUNT2
        });
    }

    #[test]
    fn reject_pending_ownership_should_fail_with_not_allowed_to_reject() {
        ExtBuilder::build_with_space().execute_with(|| {
            assert_ok!(_transfer_default_space_ownership()); // Transfer SpaceId 1 owned by ACCOUNT1 to ACCOUNT2

            assert_noop!(_reject_pending_ownership(
                Some(Origin::signed(ACCOUNT3)),
                None
            ), SpaceOwnershipError::<TestRuntime>::NotAllowedToRejectOwnershipTransfer); // Rejecting a transfer from ACCOUNT2
        });
    }
}<|MERGE_RESOLUTION|>--- conflicted
+++ resolved
@@ -11,16 +11,13 @@
     };
     use sp_core::H256;
     use sp_io::TestExternalities;
-<<<<<<< HEAD
     use sp_std::iter::FromIterator;
-    use sp_runtime::{traits::{BlakeTwo256, IdentityLookup}, testing::Header, Perbill, Storage};
-=======
     use sp_runtime::{
         traits::{BlakeTwo256, IdentityLookup},
         testing::Header,
         Perbill,
+        Storage,
     };
->>>>>>> 75510951
     use frame_system::{self as system};
 
     use pallet_permissions::{
