[package]
name = 'pallet-faucets'
<<<<<<< HEAD
version = '0.7.0'
=======
version = '0.6.1'
>>>>>>> 7128e347
authors = ['DappForce <dappforce@pm.me>']
edition = '2018'
license = 'GPL-3.0-only'
homepage = 'https://subsocial.network'
repository = 'https://github.com/dappforce/dappforce-subsocial-node'
description = 'Subsocial faucets pallet'
keywords = ['blockchain', 'cryptocurrency', 'social-network', 'news-feed', 'marketplace']
categories = ['cryptography::cryptocurrencies']

[package.metadata.docs.rs]
targets = ['x86_64-unknown-linux-gnu']

[features]
default = ['std']
std = [
    'codec/std',
    'sp-runtime/std',
    'sp-std/std',
    'frame-support/std',
    'frame-system/std',
    'pallet-timestamp/std',
    'pallet-balances/std',
    'pallet-utils/std',
]

<<<<<<< HEAD
[dependencies.codec]
default-features = false
features = ['derive']
package = 'parity-scale-codec'
version = '2.0.0'

[dependencies]
=======
[dependencies]
codec = { package = "parity-scale-codec", version = "1.3.4", default-features = false, features = ["derive"] }

>>>>>>> 7128e347
# Substrate dependencies
frame-support = { default-features = false, version = '3.0.0' }
frame-system = { default-features = false, version = '3.0.0' }
pallet-balances = { default-features = false, version = '3.0.0' }
pallet-timestamp = { default-features = false, version = '3.0.0' }
sp-runtime = { default-features = false, version = '3.0.0' }
sp-std = { default-features = false, version = '3.0.0' }

# Local dependencies
pallet-utils = { default-features = false, path = '../utils' }

[dev-dependencies]
serde = { version = '1.0.119' }

sp-core = { default-features = false, version = '3.0.0' }
sp-io = { default-features = false, version = '3.0.0' }<|MERGE_RESOLUTION|>--- conflicted
+++ resolved
@@ -1,10 +1,6 @@
 [package]
 name = 'pallet-faucets'
-<<<<<<< HEAD
 version = '0.7.0'
-=======
-version = '0.6.1'
->>>>>>> 7128e347
 authors = ['DappForce <dappforce@pm.me>']
 edition = '2018'
 license = 'GPL-3.0-only'
@@ -30,19 +26,9 @@
     'pallet-utils/std',
 ]
 
-<<<<<<< HEAD
-[dependencies.codec]
-default-features = false
-features = ['derive']
-package = 'parity-scale-codec'
-version = '2.0.0'
+[dependencies]
+codec = { package = "parity-scale-codec", version = "2.0.0", default-features = false, features = ["derive"] }
 
-[dependencies]
-=======
-[dependencies]
-codec = { package = "parity-scale-codec", version = "1.3.4", default-features = false, features = ["derive"] }
-
->>>>>>> 7128e347
 # Substrate dependencies
 frame-support = { default-features = false, version = '3.0.0' }
 frame-system = { default-features = false, version = '3.0.0' }
