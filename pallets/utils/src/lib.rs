#![cfg_attr(not(feature = "std"), no_std)]

use codec::{Decode, Encode};
use frame_support::{
    decl_error, decl_event, decl_module, decl_storage,
    dispatch::{DispatchError, DispatchResult}, ensure,
    traits::{
        Currency, Get,
        Imbalance, OnUnbalanced,
    },
};
use frame_system as system;
#[cfg(feature = "std")]
use serde::Deserialize;
use sp_runtime::RuntimeDebug;
use sp_std::{
    collections::btree_set::BTreeSet,
    prelude::*,
};

#[cfg(test)]
mod mock;

#[cfg(test)]
mod tests;

pub mod rpc;

pub type SpaceId = u64;
pub type PostId = u64;

#[derive(Encode, Decode, Clone, Eq, PartialEq, RuntimeDebug)]
pub struct WhoAndWhen<T: Trait> {
    pub account: T::AccountId,
    pub block: T::BlockNumber,
    pub time: T::Moment,
}

impl<T: Trait> WhoAndWhen<T> {
    pub fn new(account: T::AccountId) -> Self {
        WhoAndWhen {
            account,
            block: <system::Module<T>>::block_number(),
            time: <pallet_timestamp::Module<T>>::now(),
        }
    }
}

#[derive(Encode, Decode, Ord, PartialOrd, Clone, Eq, PartialEq, RuntimeDebug)]
pub enum User<AccountId> {
    Account(AccountId),
    Space(SpaceId),
}

#[derive(Encode, Decode, Clone, Eq, PartialEq, RuntimeDebug)]
#[cfg_attr(feature = "std", derive(Deserialize))]
#[cfg_attr(feature = "std", serde(tag = "contentType", content = "contentId"))]
pub enum Content {
    /// No content.
    None,
    /// A raw vector of bytes.
    Raw(Vec<u8>),
    /// IPFS CID v0 of content.
    IPFS(Vec<u8>),
    /// Hypercore protocol (former DAT) id of content.
    Hyper(Vec<u8>),
}

impl Into<Vec<u8>> for Content {
    fn into(self) -> Vec<u8> {
        match self {
            Content::None => b"None".to_vec(),
            Content::Raw(vec_u8) => vec_u8,
            Content::IPFS(vec_u8) => vec_u8,
            Content::Hyper(vec_u8) => vec_u8,
        }
    }
}

impl Default for Content {
    fn default() -> Self {
        Self::None
    }
}

impl Content {
    pub fn is_none(&self) -> bool {
        self == &Self::None
    }

<<<<<<< HEAD
    pub fn is_some(&self) -> bool {
        !self.is_none()
=======
    pub fn is_ipfs(&self) -> bool {
        matches!(self, Self::IPFS(_))
>>>>>>> 08e252a6
    }
}

type BalanceOf<T> = <<T as Trait>::Currency as Currency<<T as system::Trait>::AccountId>>::Balance;

type NegativeImbalanceOf<T> = <<T as Trait>::Currency as Currency<<T as frame_system::Trait>::AccountId>>::NegativeImbalance;

pub trait Trait: system::Trait + pallet_timestamp::Trait
{
    /// The overarching event type.
    type Event: From<Event<Self>> + Into<<Self as system::Trait>::Event>;

    /// The currency mechanism.
    type Currency: Currency<Self::AccountId>;

    /// Minimal length of space/profile handle
    type MinHandleLen: Get<u32>;

    /// Max length of a space handle.
    type MaxHandleLen: Get<u32>;
}

decl_storage! {
    trait Store for Module<T: Trait> as UtilsModule {
        pub TreasuryAccount get(fn treasury_account) build(|config| config.treasury_account.clone()): T::AccountId;
    }
    add_extra_genesis {
        config(treasury_account): T::AccountId;
        build(|config| {
			// Create Treasury account
			let _ = T::Currency::make_free_balance_be(
				&config.treasury_account,
				T::Currency::minimum_balance(),
			);
		});
    }
}

decl_module! {
    pub struct Module<T: Trait> for enum Call where origin: T::Origin {

        const MinHandleLen: u32 = T::MinHandleLen::get();

        const MaxHandleLen: u32 = T::MaxHandleLen::get();

        // Initializing errors
        type Error = Error<T>;

        // Initializing events
        fn deposit_event() = default;
    }
}

decl_error! {
    pub enum Error for Module<T: Trait> {
        /// Account is blocked in a given space.
        AccountIsBlocked,
        /// Content is blocked in a given space.
        ContentIsBlocked,
        /// Post is blocked in a given space.
        PostIsBlocked,
        /// IPFS CID is invalid.
        InvalidIpfsCid,
        /// `Raw` content type is not yet supported.
        RawContentTypeNotSupported,
        /// `Hyper` content type is not yet supported.
        HypercoreContentTypeNotSupported,
        /// Space handle is too short.
        HandleIsTooShort,
        /// Space handle is too long.
        HandleIsTooLong,
        /// Space handle contains invalid characters.
        HandleContainsInvalidChars,
        /// Content type is `None`.
        ContentIsEmpty,
    }
}

decl_event!(
    pub enum Event<T> where Balance = BalanceOf<T>
    {
		Deposit(Balance),
    }
);

fn num_bits<P>() -> usize {
    sp_std::mem::size_of::<P>() * 8
}

/// Returns `None` for `x == 0`.
pub fn log_2(x: u32) -> Option<u32> {
    if x > 0 {
        Some(
            num_bits::<u32>() as u32
                - x.leading_zeros()
                - 1
        )
    } else { None }
}

pub fn vec_remove_on<F: PartialEq>(vector: &mut Vec<F>, element: F) {
    if let Some(index) = vector.iter().position(|x| *x == element) {
        // TODO fix: swap_remove doesn't remove tha last element.
        vector.swap_remove(index);
    }
}

pub fn from_bool_to_option(value: bool) -> Option<bool> {
    Some(value).filter(|v| *v == true)
}

impl<T: Trait> Module<T> {
    pub fn is_valid_content(content: Content) -> DispatchResult {
        match content {
            Content::None => Ok(()),
            Content::Raw(_) => Err(Error::<T>::RawContentTypeNotSupported.into()),
            Content::IPFS(ipfs_cid) => {
                let len = ipfs_cid.len();
                // IPFS CID v0 is 46 bytes.
                // IPFS CID v1 is 59 bytes.df-integration-tests/src/lib.rs:272:5
                ensure!(len == 46 || len == 59, Error::<T>::InvalidIpfsCid);
                Ok(())
            }
            Content::Hyper(_) => Err(Error::<T>::HypercoreContentTypeNotSupported.into())
        }
    }

    pub fn convert_users_vec_to_btree_set(
        users_vec: Vec<User<T::AccountId>>
    ) -> Result<BTreeSet<User<T::AccountId>>, DispatchError> {
        let mut users_set: BTreeSet<User<T::AccountId>> = BTreeSet::new();

        for user in users_vec.iter() {
            users_set.insert(user.clone());
        }

        Ok(users_set)
    }

    /// Check if a handle contains only valid chars: 0-9, a-z, _.
    /// An example of a valid handle: `good_handle_123`.
    fn is_valid_handle_char(c: u8) -> bool {
        matches!(c, b'0'..=b'9' | b'a'..=b'z' | b'_')
    }

    /// Lowercase a handle.
    pub fn lowercase_handle(handle: Vec<u8>) -> Vec<u8> {
        handle.to_ascii_lowercase()
    }

    /// This function does the next:
    /// - Check if a handle length fits into min/max length constraints.
    /// - Lowercase a handle.
    /// - Check if a handle contains only valid chars: 0-9, a-z, _.
    pub fn lowercase_and_validate_a_handle(handle: Vec<u8>) -> Result<Vec<u8>, DispatchError> {
        
        // Check if a handle length fits into min/max length constraints:
        ensure!(handle.len() >= T::MinHandleLen::get() as usize, Error::<T>::HandleIsTooShort);
        ensure!(handle.len() <= T::MaxHandleLen::get() as usize, Error::<T>::HandleIsTooLong);

        let handle_in_lowercase = Self::lowercase_handle(handle);

        // Check if a handle contains only valid chars: 0-9, a-z, _.
        let is_only_valid_chars = handle_in_lowercase.iter().all(|&x| Self::is_valid_handle_char(x));
        ensure!(is_only_valid_chars, Error::<T>::HandleContainsInvalidChars);

        // Return a lower-cased version of a handle.
        Ok(handle_in_lowercase)
    }

    /// Ensure that a given content is not `None`.
    pub fn ensure_content_is_some(content: &Content) -> DispatchResult {
        ensure!(content.is_some(), Error::<T>::ContentIsEmpty);
        Ok(())
    }
}

impl<T: Trait> OnUnbalanced<NegativeImbalanceOf<T>> for Module<T> {
    fn on_nonzero_unbalanced(amount: NegativeImbalanceOf<T>) {
        let numeric_amount = amount.peek();
        let treasury_account = TreasuryAccount::<T>::get();

        // Must resolve into existing but better to be safe.
        let _ = T::Currency::resolve_creating(&treasury_account, amount);

        Self::deposit_event(RawEvent::Deposit(numeric_amount));
    }
}<|MERGE_RESOLUTION|>--- conflicted
+++ resolved
@@ -88,13 +88,12 @@
         self == &Self::None
     }
 
-<<<<<<< HEAD
     pub fn is_some(&self) -> bool {
         !self.is_none()
-=======
+    }
+
     pub fn is_ipfs(&self) -> bool {
         matches!(self, Self::IPFS(_))
->>>>>>> 08e252a6
     }
 }
 
