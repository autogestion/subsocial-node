--- conflicted
+++ resolved
@@ -13,17 +13,6 @@
 
 use pallet_utils::SpaceId;
 
-<<<<<<< HEAD
-#[derive(Encode, Decode, Clone, Eq, PartialEq, RuntimeDebug)]
-pub struct SpacePermissionsContext {
-  pub space_id: SpaceId,
-  pub is_space_owner: bool,
-  pub is_space_follower: bool,
-  pub space_perms: SpacePermissions
-}
-
-=======
->>>>>>> 0c64ee9d
 #[derive(Encode, Decode, Ord, PartialOrd, Clone, Eq, PartialEq, RuntimeDebug)]
 pub enum SpacePermission {
   /// Create, update, grant and revoke roles in this space.
@@ -63,28 +52,6 @@
   Downvote,
   /// Share any post or comment from this space to another outer space.
   Share,
-<<<<<<< HEAD
-}
-
-#[derive(Encode, Decode, Ord, PartialOrd, Clone, Eq, PartialEq, RuntimeDebug)]
-pub enum BuiltinRole {
-
-  /// None is allowed.
-  None,
-
-  /// An owner of the Space on which we are checking a permission.
-  SpaceOwner,
-
-  /// Owners and followers of this space allowed.
-  Follower,
-
-  /// Every user of this blockchain is allowed.
-  Everyone,
-}
-
-pub type SpacePermissions = BTreeMap<SpacePermission, BuiltinRole>;
-
-=======
 
   OverridePostPermissions,
 }
@@ -118,7 +85,6 @@
   pub space_perms: Option<SpacePermissions>
 }
 
->>>>>>> 0c64ee9d
 /// The pallet's configuration trait.
 pub trait Trait: system::Trait {
   type DefaultSpacePermissions: Get<SpacePermissions>;
@@ -155,24 +121,6 @@
     }
   }
 
-<<<<<<< HEAD
-  pub fn is_user_in_role(
-    space_permissions_context: &SpacePermissionsContext,
-    role_to_check: Option<&BuiltinRole>,
-  ) -> Option<BuiltinRole> {
-
-    let is_owner = space_permissions_context.is_space_owner;
-    let is_follower = space_permissions_context.is_space_follower;
-
-    if let Some(role) = role_to_check {
-      if *role == BuiltinRole::None ||
-        *role == BuiltinRole::SpaceOwner && is_owner ||
-        *role == BuiltinRole::Follower && (is_owner || is_follower) ||
-        *role == BuiltinRole::Everyone
-      {
-        return Some(role.clone());
-      }
-=======
   fn resolve_space_perms(
     space_perms: Option<SpacePermissions>,
   ) -> SpacePermissions {
@@ -209,7 +157,6 @@
       is_space_owner && permission.is_present_in_role(perms_by_role.space_owner)
     {
       return Some(true)
->>>>>>> 0c64ee9d
     }
 
     None
