[package]
name = 'pallet-session-keys'
version = '0.6.0'
authors = ['DappForce <dappforce@pm.me>']
edition = '2018'
license = 'GPL-3.0-only'
homepage = 'https://subsocial.network'
repository = 'https://github.com/dappforce/dappforce-subsocial-node'
description = 'Subsocial session keys pallet'
keywords = ['blockchain', 'cryptocurrency', 'social-network', 'news-feed', 'marketplace']
categories = ['cryptography::cryptocurrencies']

[package.metadata.docs.rs]
targets = ['x86_64-unknown-linux-gnu']

[features]
default = ['std']
std = [
    'serde',
    'codec/std',
    'frame-support/std',
    'frame-system/std',
    'pallet-transaction-payment/std',
    'sp-runtime/std',
    'sp-std/std',
    'pallet-profile-follows/std',
    'pallet-utils/std',
]

<<<<<<< HEAD
[dependencies.serde]
optional = true
features = ["derive"]
version = "1.0.119"

=======
>>>>>>> 8b40f5c1
[dependencies.codec]
default-features = false
features = ['derive']
package = 'parity-scale-codec'
version = '1.3.4'

[dependencies]
serde = { features = ['derive'], optional = true, version = '1.0.119' }

# Local dependencies
pallet-profile-follows = { default-features = false, path = '../profile-follows' }
pallet-utils = { default-features = false, path = '../utils' }

# Substrate dependencies
frame-support = { default-features = false, version = '2.0.1' }
frame-system = { default-features = false, version = '2.0.1' }
pallet-transaction-payment = { default-features = false, version = '2.0.1' }
sp-runtime = { default-features = false, version = '2.0.1' }
sp-std = { default-features = false, version = '2.0.1' }

[dev-dependencies]
# Local dependencies
pallet-profiles = { default-features = false, path = '../profiles' }

# Substrate dependencies
pallet-balances = { default-features = false, version = '2.0.1' }
pallet-timestamp = { default-features = false, version = '2.0.1' }
sp-core = { default-features = false, version = '2.0.1' }
sp-io = { default-features = false, version = '2.0.1' }<|MERGE_RESOLUTION|>--- conflicted
+++ resolved
@@ -27,14 +27,6 @@
     'pallet-utils/std',
 ]
 
-<<<<<<< HEAD
-[dependencies.serde]
-optional = true
-features = ["derive"]
-version = "1.0.119"
-
-=======
->>>>>>> 8b40f5c1
 [dependencies.codec]
 default-features = false
 features = ['derive']
